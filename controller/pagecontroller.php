<?php
/**
 * Nextcloud - cospend
 *
 * This file is licensed under the Affero General Public License version 3 or
 * later. See the COPYING file.
 *
 * @author Julien Veyssier <eneiluj@posteo.net>
 * @copyright Julien Veyssier 2019
 */

namespace OCA\Cospend\Controller;

use OCP\App\IAppManager;

use OCP\IURLGenerator;
use OCP\IConfig;
use \OCP\IL10N;
use OCP\IAvatarManager;

use OCP\AppFramework\Http;
use OCP\AppFramework\Http\RedirectResponse;

use OCP\AppFramework\Http\ContentSecurityPolicy;

use OCP\IRequest;
use OCP\AppFramework\Http\TemplateResponse;
use OCP\AppFramework\Http\DataResponse;
use OCP\AppFramework\Controller;
use OCP\AppFramework\ApiController;
use OCP\Constants;
use OCP\Share;
use OCP\DB\QueryBuilder\IQueryBuilder;

function endswith($string, $test) {
    $strlen = strlen($string);
    $testlen = strlen($test);
    if ($testlen > $strlen) return false;
    return substr_compare($string, $test, $strlen - $testlen, $testlen) === 0;
}

class PageController extends ApiController {

    private $userId;
    private $userfolder;
    private $config;
    private $appVersion;
    private $shareManager;
    private $userManager;
    private $groupManager;
    private $dbconnection;
    private $dbtype;
    private $dbdblquotes;
    private $defaultDeviceId;
    private $trans;
    private $logger;
    protected $appName;

    public function __construct($AppName, IRequest $request, $UserId,
                                $userfolder, $config, $shareManager,
                                IAppManager $appManager, $userManager,
                                $groupManager, IL10N $trans, $logger,
                                IAvatarManager $avatarManager){
        parent::__construct($AppName, $request,
                            'PUT, POST, GET, DELETE, PATCH, OPTIONS',
                            'Authorization, Content-Type, Accept',
                            1728000);
        $this->logger = $logger;
        $this->appName = $AppName;
        $this->avatarManager = $avatarManager;
        $this->appVersion = $config->getAppValue('cospend', 'installed_version');
        $this->userId = $UserId;
        $this->userManager = $userManager;
        $this->groupManager = $groupManager;
        $this->trans = $trans;
        $this->dbtype = $config->getSystemValue('dbtype');
        // IConfig object
        $this->config = $config;

        if ($this->dbtype === 'pgsql'){
            $this->dbdblquotes = '"';
        }
        else{
            $this->dbdblquotes = '`';
        }
        $this->dbconnection = \OC::$server->getDatabaseConnection();
        if ($UserId !== '' and $userfolder !== null){
            // path of user files folder relative to DATA folder
            $this->userfolder = $userfolder;
        }
        $this->shareManager = $shareManager;
    }

    /*
     * quote and choose string escape function depending on database used
     */
    private function db_quote_escape_string($str){
        return $this->dbconnection->quote($str);
    }

    /**
     * Welcome page
     * @NoAdminRequired
     * @NoCSRFRequired
     */
    public function index() {
        // PARAMS to view
        $params = [
            'projectid'=>'',
            'password'=>'',
            'username'=>$this->userId,
            'cospend_version'=>$this->appVersion
        ];
        $response = new TemplateResponse('cospend', 'main', $params);
        $csp = new ContentSecurityPolicy();
        $csp->addAllowedImageDomain('*')
            ->addAllowedMediaDomain('*')
            //->addAllowedChildSrcDomain('*')
            ->addAllowedFrameDomain('*')
            ->addAllowedWorkerSrcDomain('*')
            //->allowInlineScript(true)
            //->allowEvalScript(true)
            ->addAllowedObjectDomain('*')
            ->addAllowedScriptDomain('*')
            ->addAllowedConnectDomain('*');
        $response->setContentSecurityPolicy($csp);
        return $response;
    }


    /**
     * @NoAdminRequired
     * @NoCSRFRequired
     * @PublicPage
     */
    public function pubLoginProject($projectid) {
        // PARAMS to view
        $params = [
            'projectid'=>$projectid,
            'wrong'=>false,
            'cospend_version'=>$this->appVersion
        ];
        $response = new TemplateResponse('cospend', 'login', $params);
        $csp = new ContentSecurityPolicy();
        $csp->addAllowedImageDomain('*')
            ->addAllowedMediaDomain('*')
            //->addAllowedChildSrcDomain('*')
            ->addAllowedFrameDomain('*')
            ->addAllowedWorkerSrcDomain('*')
            ->addAllowedObjectDomain('*')
            ->addAllowedScriptDomain('*')
            ->addAllowedConnectDomain('*');
        $response->setContentSecurityPolicy($csp);
        return $response;
    }

    /**
     * @NoAdminRequired
     * @NoCSRFRequired
     * @PublicPage
     */
    public function pubLogin() {
        // PARAMS to view
        $params = [
            'wrong'=>false,
            'cospend_version'=>$this->appVersion
        ];
        $response = new TemplateResponse('cospend', 'login', $params);
        $csp = new ContentSecurityPolicy();
        $csp->addAllowedImageDomain('*')
            ->addAllowedMediaDomain('*')
            //->addAllowedChildSrcDomain('*')
            ->addAllowedFrameDomain('*')
            ->addAllowedWorkerSrcDomain('*')
            ->addAllowedObjectDomain('*')
            ->addAllowedScriptDomain('*')
            ->addAllowedConnectDomain('*');
        $response->setContentSecurityPolicy($csp);
        return $response;
    }

    /**
     * @NoAdminRequired
     * @NoCSRFRequired
     * @PublicPage
     */
    public function pubProject($projectid, $password) {
        if ($this->checkLogin($projectid, $password)) {
            // PARAMS to view
            $params = [
                'projectid'=>$projectid,
                'password'=>$password,
                'cospend_version'=>$this->appVersion
            ];
            $response = new TemplateResponse('cospend', 'main', $params);
            $csp = new ContentSecurityPolicy();
            $csp->addAllowedImageDomain('*')
                ->addAllowedMediaDomain('*')
                //->addAllowedChildSrcDomain('*')
                ->addAllowedFrameDomain('*')
                ->addAllowedWorkerSrcDomain('*')
                ->addAllowedObjectDomain('*')
                ->addAllowedScriptDomain('*')
                ->addAllowedConnectDomain('*');
            $response->setContentSecurityPolicy($csp);
            return $response;
        }
        else {
            //$response = new DataResponse(null, 403);
            //return $response;
            $params = [
                'wrong'=>true,
                'cospend_version'=>$this->appVersion
            ];
            $response = new TemplateResponse('cospend', 'login', $params);
            $csp = new ContentSecurityPolicy();
            $csp->addAllowedImageDomain('*')
                ->addAllowedMediaDomain('*')
                //->addAllowedChildSrcDomain('*')
                ->addAllowedFrameDomain('*')
                ->addAllowedWorkerSrcDomain('*')
                ->addAllowedObjectDomain('*')
                ->addAllowedScriptDomain('*')
                ->addAllowedConnectDomain('*');
            $response->setContentSecurityPolicy($csp);
            return $response;
        }
    }

    /**
     * @NoAdminRequired
     *
     */
    public function webCreateProject($id, $name, $password) {
        $user = $this->userManager->get($this->userId);
        $userEmail = $user->getEMailAddress();
        return $this->createProject($name, $id, $password, $userEmail, $this->userId);
    }

    /**
     * @NoAdminRequired
     *
     */
    public function webAddExternalProject($id, $url, $password) {
        return $this->addExternalProject($url, $id, $password, $this->userId);
    }

    /**
     * @NoAdminRequired
     *
     */
    public function webDeleteProject($projectid) {
        if ($this->userCanAccessProject($this->userId, $projectid)) {
            return $this->deleteProject($projectid);
        }
        else {
            $response = new DataResponse(
                ['message'=>'You are not allowed to delete this project']
                , 403
            );
            return $response;
        }
    }

    /**
     * @NoAdminRequired
     *
     */
    public function webDeleteBill($projectid, $billid) {
        if ($this->userCanAccessProject($this->userId, $projectid)) {
            return $this->deleteBill($projectid, $billid);
        }
        else {
            $response = new DataResponse(
                ['message'=>'You are not allowed to delete this bill']
                , 403
            );
            return $response;
        }
    }

    /**
     * check if user owns the project
     * or if the project is shared with the user
     */
    private function userCanAccessProject($userid, $projectid) {
        $projectInfo = $this->getProjectInfo($projectid);
        if ($projectInfo !== null) {
            // does the user own the project ?
            if ($projectInfo['userid'] === $userid) {
                return true;
            }
            else {
                $qb = $this->dbconnection->getQueryBuilder();
                // is the project shared with the user ?
                $qb->select('userid', 'projectid')
                    ->from('cospend_shares', 's')
                    ->where(
                        $qb->expr()->eq('isgroupshare', $qb->createNamedParameter(0, IQueryBuilder::PARAM_INT))
                    )
                    ->andWhere(
                        $qb->expr()->eq('projectid', $qb->createNamedParameter($projectid, IQueryBuilder::PARAM_STR))
                    )
                    ->andWhere(
                        $qb->expr()->eq('userid', $qb->createNamedParameter($userid, IQueryBuilder::PARAM_STR))
                    );
                $req = $qb->execute();
                $dbProjectId = null;
                while ($row = $req->fetch()) {
                    $dbProjectId = $row['projectid'];
                    break;
                }
                $req->closeCursor();
                $qb = $qb->resetQueryParts();

                if ($dbProjectId !== null) {
                    return true;
                }
                else {
                    // if not, is the project shared with a group containing the user?
                    $userO = $this->userManager->get($userid);

                    $qb->select('userid')
                        ->from('cospend_shares', 's')
                        ->where(
                            $qb->expr()->eq('isgroupshare', $qb->createNamedParameter(1, IQueryBuilder::PARAM_INT))
                        )
                        ->andWhere(
                            $qb->expr()->eq('projectid', $qb->createNamedParameter($projectid, IQueryBuilder::PARAM_STR))
                        );
                    $req = $qb->execute();
                    while ($row = $req->fetch()){
                        $groupId = $row['userid'];
                        if ($this->groupManager->groupExists($groupId) && $this->groupManager->get($groupId)->inGroup($userO)) {
                            return true;
                        }
                    }
                    $req->closeCursor();
                    $qb = $qb->resetQueryParts();

                    return false;
                }
            }
        }
        else {
            return false;
        }
    }

    /**
     * check if user owns the external project
     */
    private function userCanAccessExternalProject($userid, $projectid, $ncurl) {
        $qb = $this->dbconnection->getQueryBuilder();
        $qb->select('projectid')
           ->from('cospend_ext_projects', 'ep')
           ->where(
               $qb->expr()->eq('projectid', $qb->createNamedParameter($projectid, IQueryBuilder::PARAM_STR))
           )
           ->andWhere(
               $qb->expr()->eq('ncurl', $qb->createNamedParameter($ncurl, IQueryBuilder::PARAM_STR))
           )
           ->andWhere(
               $qb->expr()->eq('userid', $qb->createNamedParameter($userid, IQueryBuilder::PARAM_STR))
           );
        $req = $qb->execute();
        $dbProjectId = null;
        while ($row = $req->fetch()){
            $dbProjectId = $row['projectid'];
            break;
        }
        $req->closeCursor();
        $qb = $qb->resetQueryParts();

        return ($dbProjectId !== null);
    }

    /**
     * @NoAdminRequired
     *
     */
    public function webGetProjectInfo($projectid) {
        if ($this->userCanAccessProject($this->userId, $projectid)) {
            $projectInfo = $this->getProjectInfo($projectid);
            $response = new DataResponse($projectInfo);
            return $response;
        }
        else {
            $response = new DataResponse(
                ['message'=>'You are not allowed to get this project\'s info']
                , 403
            );
            return $response;
        }
    }

    /**
     * @NoAdminRequired
     *
     */
    public function webGetProjectStatistics($projectid, $dateMin=null, $dateMax=null, $paymentMode=null, $category=null,
                                            $amountMin=null, $amountMax=null) {
        if ($this->userCanAccessProject($this->userId, $projectid)) {
            return $this->getProjectStatistics($projectid, 'lowername', $dateMin, $dateMax, $paymentMode, $category, $amountMin, $amountMax);
        }
        else {
            $response = new DataResponse(
                ['message'=>'You are not allowed to get this project\'s statistics']
                , 403
            );
            return $response;
        }
    }

    /**
     * @NoAdminRequired
     *
     */
    public function webGetProjectSettlement($projectid) {
        if ($this->userCanAccessProject($this->userId, $projectid)) {
            return $this->getProjectSettlement($projectid);
        }
        else {
            $response = new DataResponse(
                ['message'=>'You are not allowed to get this project\'s settlement']
                , 403
            );
            return $response;
        }
    }

    /**
     * @NoAdminRequired
     *
     */
    public function webAutoSettlement($projectid) {
        if ($this->userCanAccessProject($this->userId, $projectid)) {
            return $this->autoSettlement($projectid);
        }
        else {
            $response = new DataResponse(
                ['message'=>'You are not allowed to settle this project automatically']
                , 403
            );
            return $response;
        }
    }

    /**
     * @NoAdminRequired
     *
     */
    public function webEditMember($projectid, $memberid, $name, $weight, $activated) {
        if ($this->userCanAccessProject($this->userId, $projectid)) {
            return $this->editMember($projectid, $memberid, $name, $weight, $activated);
        }
        else {
            $response = new DataResponse(
                ['message'=>'You are not allowed to edit this member']
                , 403
            );
            return $response;
        }
    }

    /**
     * @NoAdminRequired
     *
     */
    public function webEditBill($projectid, $billid, $date, $what, $payer, $payed_for, $amount, $repeat, $paymentmode=null, $categoryid=null) {
        if ($this->userCanAccessProject($this->userId, $projectid)) {
            return $this->editBill($projectid, $billid, $date, $what, $payer, $payed_for, $amount, $repeat, $paymentmode, $categoryid);
        }
        else {
            $response = new DataResponse(
                ['message'=>'You are not allowed to edit this bill']
                , 403
            );
            return $response;
        }
    }

    /**
     * @NoAdminRequired
     *
     */
    public function webEditProject($projectid, $name, $contact_email, $password, $autoexport=null) {
        if ($this->userCanAccessProject($this->userId, $projectid)) {
            return $this->editProject($projectid, $name, $contact_email, $password, $autoexport);
        }
        else {
            $response = new DataResponse(
                ['message'=>'You are not allowed to edit this project']
                , 403
            );
            return $response;
        }
    }

    /**
     * @NoAdminRequired
     *
     */
    public function webEditExternalProject($projectid, $ncurl, $password) {
        if ($this->userCanAccessExternalProject($this->userId, $projectid, $ncurl)) {
            return $this->editExternalProject($projectid, $ncurl, $password);
        }
        else {
            $response = new DataResponse(
                ['message'=>'You are not allowed to edit this external project']
                , 400
            );
            return $response;
        }
    }

    /**
     * @NoAdminRequired
     *
     */
    public function webDeleteExternalProject($projectid, $ncurl) {
        if ($this->userCanAccessExternalProject($this->userId, $projectid, $ncurl)) {
            return $this->deleteExternalProject($projectid, $ncurl);
        }
        else {
            $response = new DataResponse(
                ['message'=>'You are not allowed to delete this external project']
                , 400
            );
            return $response;
        }
    }

    /**
     * @NoAdminRequired
     *
     */
    public function webAddBill($projectid, $date, $what, $payer, $payed_for, $amount, $repeat, $paymentmode=null, $categoryid=null) {
        if ($this->userCanAccessProject($this->userId, $projectid)) {
            return $this->addBill($projectid, $date, $what, $payer, $payed_for, $amount, $repeat, $paymentmode, $categoryid);
        }
        else {
            $response = new DataResponse(
                ['message'=>'You are not allowed to add a bill to this project']
                , 403
            );
            return $response;
        }
    }

    /**
     * @NoAdminRequired
     *
     */
    public function webAddMember($projectid, $name) {
        if ($this->userCanAccessProject($this->userId, $projectid)) {
            return $this->addMember($projectid, $name, 1);
        }
        else {
            $response = new DataResponse(
                ['message'=>'You are not allowed to add member to this project']
                , 403
            );
            return $response;
        }
    }

    /**
     * @NoAdminRequired
     *
     */
    public function webGetBills($projectid) {
        if ($this->userCanAccessProject($this->userId, $projectid)) {
            $bills = $this->getBills($projectid);
            $response = new DataResponse($bills);
            return $response;
        }
        else {
            $response = new DataResponse(
                ['message'=>'You are not allowed to get bills of this project']
                , 403
            );
            return $response;
        }
    }

    /**
     * @NoAdminRequired
     * @NoCSRFRequired
     *
     */
    public function webGetProjects() {
        $projects = [];
        $projectids = [];

        $qb = $this->dbconnection->getQueryBuilder();

        $qb->select('p.id', 'p.password', 'p.name', 'p.email', 'p.autoexport')
           ->from('cospend_projects', 'p')
           ->where(
               $qb->expr()->eq('userid', $qb->createNamedParameter($this->userId, IQueryBuilder::PARAM_STR))
           );
        $req = $qb->execute();

        $dbProjectId = null;
        $dbPassword = null;
        while ($row = $req->fetch()){
            $dbProjectId = $row['id'];
            array_push($projectids, $dbProjectId);
            $dbPassword = $row['password'];
            $dbName  = $row['name'];
            $dbEmail = $row['email'];
            $autoexport = $row['autoexport'];
            array_push($projects, [
                'name'=>$dbName,
                'contact_email'=>$dbEmail,
                'id'=>$dbProjectId,
                'autoexport'=>$autoexport,
                'active_members'=>null,
                'members'=>null,
                'balance'=>null,
                'shares'=>[]
            ]);
        }
        $req->closeCursor();

        $qb = $qb->resetQueryParts();

        // shared with user
        $qb->select('p.id', 'p.password', 'p.name', 'p.email', 'p.autoexport')
           ->from('cospend_projects', 'p')
           ->innerJoin('p', 'cospend_shares', 's', $qb->expr()->eq('p.id', 's.projectid'))
           ->where(
               $qb->expr()->eq('s.userid', $qb->createNamedParameter($this->userId, IQueryBuilder::PARAM_STR))
           )
           ->andWhere(
               $qb->expr()->eq('s.isgroupshare', $qb->createNamedParameter(0, IQueryBuilder::PARAM_INT))
           );
        $req = $qb->execute();

        $dbProjectId = null;
        $dbPassword = null;
        while ($row = $req->fetch()){
            $dbProjectId = $row['id'];
            // avoid putting twice the same project
            // this can happen with a share loop
            if (!in_array($dbProjectId, $projectids)) {
                $dbPassword = $row['password'];
                $dbName = $row['name'];
                $dbEmail= $row['email'];
                $autoexport = $row['autoexport'];
                array_push($projects, [
                    'name'=>$dbName,
                    'contact_email'=>$dbEmail,
                    'id'=>$dbProjectId,
                    'autoexport'=>$autoexport,
                    'active_members'=>null,
                    'members'=>null,
                    'balance'=>null,
                    'shares'=>[]
                ]);
                array_push($projectids, $dbProjectId);
            }
        }
        $req->closeCursor();
        $qb = $qb->resetQueryParts();

        // shared with one of the groups the user is member of
        $userO = $this->userManager->get($this->userId);

        // get group with which a project is shared
        $candidateGroupIds = [];
        $qb->select('userid')
           ->from('cospend_shares', 's')
           ->where(
               $qb->expr()->eq('isgroupshare', $qb->createNamedParameter(1, IQueryBuilder::PARAM_INT))
           )
           ->groupBy('userid');
        $req = $qb->execute();
        while ($row = $req->fetch()){
            $groupId = $row['userid'];
            array_push($candidateGroupIds, $groupId);
        }
        $req->closeCursor();
        $qb = $qb->resetQueryParts();

        // is the user member of these groups?
        foreach ($candidateGroupIds as $candidateGroupId) {
            $group = $this->groupManager->get($candidateGroupId);
            if ($group !== null && $group->inGroup($userO)) {
                // get projects shared with this group
                $qb->select('p.id', 'p.password', 'p.name', 'p.email', 'p.autoexport')
                    ->from('cospend_projects', 'p')
                    ->innerJoin('p', 'cospend_shares', 's', $qb->expr()->eq('p.id', 's.projectid'))
                    ->where(
                        $qb->expr()->eq('s.userid', $qb->createNamedParameter($candidateGroupId, IQueryBuilder::PARAM_STR))
                    )
                    ->andWhere(
                        $qb->expr()->eq('s.isgroupshare', $qb->createNamedParameter(1, IQueryBuilder::PARAM_INT))
                    );
                $req = $qb->execute();

                $dbProjectId = null;
                $dbPassword = null;
                while ($row = $req->fetch()){
                    $dbProjectId = $row['id'];
                    // avoid putting twice the same project
                    // this can happen with a share loop
                    if (!in_array($dbProjectId, $projectids)) {
                        $dbPassword = $row['password'];
                        $dbName = $row['name'];
                        $dbEmail= $row['email'];
                        $autoexport = $row['autoexport'];
                        array_push($projects, [
                            'name'=>$dbName,
                            'contact_email'=>$dbEmail,
                            'id'=>$dbProjectId,
                            'autoexport'=>$autoexport,
                            'active_members'=>null,
                            'members'=>null,
                            'balance'=>null,
                            'shares'=>[]
                        ]);
                        array_push($projectids, $dbProjectId);
                    }
                }
                $req->closeCursor();
                $qb = $qb->resetQueryParts();
            }
        }

        // get values for projects we're gonna return
        for ($i = 0; $i < count($projects); $i++) {
            $dbProjectId = $projects[$i]['id'];
            $members = $this->getMembers($dbProjectId, 'lowername');
            $shares = $this->getUserShares($dbProjectId);
            $groupShares = $this->getGroupShares($dbProjectId);
            $activeMembers = [];
            foreach ($members as $member) {
                if ($member['activated']) {
                    array_push($activeMembers, $member);
                }
            }
            $balance = $this->getBalance($dbProjectId);
            $projects[$i]['active_members'] = $activeMembers;
            $projects[$i]['members'] = $members;
            $projects[$i]['balance'] = $balance;
            $projects[$i]['shares'] = $shares;
            $projects[$i]['group_shares'] = $groupShares;
        }

        // get external projects
        $qb->select('ep.projectid', 'ep.password', 'ep.ncurl')
           ->from('cospend_ext_projects', 'ep')
           ->where(
               $qb->expr()->eq('userid', $qb->createNamedParameter($this->userId, IQueryBuilder::PARAM_STR))
           );
        $req = $qb->execute();

        while ($row = $req->fetch()){
            $dbProjectId = $row['projectid'];
            $dbPassword = $row['password'];
            $dbNcUrl = $row['ncurl'];
            array_push($projects, [
                'name'=>$dbProjectId.'@'.$dbNcUrl,
                'ncurl'=>$dbNcUrl,
                'id'=>$dbProjectId,
                'password'=>$dbPassword,
                'active_members'=>null,
                'members'=>null,
                'balance'=>null,
                'shares'=>[],
                'external'=>true
            ]);
        }
        $req->closeCursor();

        $response = new DataResponse($projects);
        return $response;
    }

    private function getUserShares($projectid) {
        $shares = [];

        $userIdToName = [];
        foreach($this->userManager->search('') as $u) {
            $userIdToName[$u->getUID()] = $u->getDisplayName();
        }

        $qb = $this->dbconnection->getQueryBuilder();
        $qb->select('projectid', 'userid')
           ->from('cospend_shares', 'sh')
           ->where(
               $qb->expr()->eq('projectid', $qb->createNamedParameter($projectid, IQueryBuilder::PARAM_STR))
           )
           ->andWhere(
               $qb->expr()->eq('isgroupshare', $qb->createNamedParameter(0, IQueryBuilder::PARAM_INT))
           );
        $req = $qb->execute();
        while ($row = $req->fetch()){
            $dbuserId = $row['userid'];
            $dbprojectId = $row['projectid'];
            if (array_key_exists($dbuserId, $userIdToName)) {
                array_push($shares, ['userid'=>$dbuserId, 'name'=>$userIdToName[$dbuserId]]);
            }
        }
        $req->closeCursor();
        $qb = $qb->resetQueryParts();

        return $shares;
    }

    private function getGroupShares($projectid) {
        $shares = [];

        $groupIdToName = [];
        foreach($this->groupManager->search('') as $g) {
            $groupIdToName[$g->getGID()] = $g->getDisplayName();
        }

        $qb = $this->dbconnection->getQueryBuilder();
        $qb->select('projectid', 'userid')
           ->from('cospend_shares', 'sh')
           ->where(
               $qb->expr()->eq('projectid', $qb->createNamedParameter($projectid, IQueryBuilder::PARAM_STR))
           )
           ->andWhere(
               $qb->expr()->eq('isgroupshare', $qb->createNamedParameter(1, IQueryBuilder::PARAM_INT))
           );
        $req = $qb->execute();
        while ($row = $req->fetch()){
            $dbGroupId = $row['userid'];
            $dbprojectId = $row['projectid'];
            if (array_key_exists($dbGroupId, $groupIdToName)) {
                array_push($shares, ['groupid'=>$dbGroupId, 'name'=>$groupIdToName[$dbGroupId]]);
            }
        }
        $req->closeCursor();
        $qb = $qb->resetQueryParts();

        return $shares;
    }

    private function checkLogin($projectId, $password) {
        if ($projectId === '' || $projectId === null ||
            $password === '' || $password === null
        ) {
            return false;
        }
        else {
            $qb = $this->dbconnection->getQueryBuilder();
            $qb->select('id', 'password')
               ->from('cospend_projects', 'p')
               ->where(
                   $qb->expr()->eq('id', $qb->createNamedParameter($projectId, IQueryBuilder::PARAM_STR))
               );
            $req = $qb->execute();
            $dbid = null;
            $dbPassword = null;
            while ($row = $req->fetch()){
                $dbid = $row['id'];
                $dbPassword = $row['password'];
                break;
            }
            $req->closeCursor();
            $qb = $qb->resetQueryParts();
            return (
                $password !== null &&
                $password !== '' &&
                $dbPassword !== null &&
                password_verify($password, $dbPassword)
            );
        }
    }

    /**
     * curl -X POST https://ihatemoney.org/api/projects \
     *   -d 'name=yay&id=yay&password=yay&contact_email=yay@notmyidea.org'
     *   "yay"
     * @NoAdminRequired
     * @NoCSRFRequired
     * @PublicPage
     * @CORS
     */
    public function apiCreateProject($name, $id, $password, $contact_email) {
        $allow = intval($this->config->getAppValue('cospend', 'allowAnonymousCreation'));
        if ($allow) {
            return $this->createProject($name, $id, $password, $contact_email);
        }
        else {
            $response = new DataResponse(
                ['message'=>'Anonymous project creation is not allowed on this server']
                , 403
            );
            return $response;
        }
    }

    /**
     * @NoAdminRequired
     * @NoCSRFRequired
     * @PublicPage
     * @CORS
     */
    public function apiGetProjectInfo($projectid, $password) {
        if ($this->checkLogin($projectid, $password)) {
            $projectInfo = $this->getProjectInfo($projectid);
            if ($projectInfo !== null) {
                unset($projectInfo['userid']);
                return new DataResponse($projectInfo);
            }
            else {
                $response = new DataResponse(
                    ['message'=>'Project not found in the database']
                    , 404
                );
                return $response;
            }
        }
        else {
            $response = new DataResponse(
                ['message'=>'The server could not verify that you are authorized to access the URL requested.  You either supplied the wrong credentials (e.g. a bad password), or your browser doesn\'t understand how to supply the credentials required.']
                , 400
            );
            return $response;
        }
    }

    /**
     * @NoAdminRequired
     * @NoCSRFRequired
     * @PublicPage
     * @CORS
     */
    public function apiSetProjectInfo($projectid, $passwd, $name, $contact_email, $password, $autoexport=null) {
        if ($this->checkLogin($projectid, $passwd)) {
            return $this->editProject($projectid, $name, $contact_email, $password, $autoexport);
        }
        else {
            $response = new DataResponse(
                ['message'=>'The server could not verify that you are authorized to access the URL requested.  You either supplied the wrong credentials (e.g. a bad password), or your browser doesn\'t understand how to supply the credentials required.']
                , 401
            );
            return $response;
        }
    }

    /**
     * @NoAdminRequired
     * @NoCSRFRequired
     * @PublicPage
     * @CORS
     */
    public function apiGetMembers($projectid, $password) {
        if ($this->checkLogin($projectid, $password)) {
            $members = $this->getMembers($projectid);
            $response = new DataResponse($members);
            return $response;
        }
        else {
            $response = new DataResponse(
                ['message'=>'The server could not verify that you are authorized to access the URL requested.  You either supplied the wrong credentials (e.g. a bad password), or your browser doesn\'t understand how to supply the credentials required.']
                , 401
            );
            return $response;
        }
    }

    /**
     * @NoAdminRequired
     * @NoCSRFRequired
     * @PublicPage
     * @CORS
     */
    public function apiGetBills($projectid, $password) {
        if ($this->checkLogin($projectid, $password)) {
            $bills = $this->getBills($projectid);
            $response = new DataResponse($bills);
            return $response;
        }
        else {
            $response = new DataResponse(
                ['message'=>'The server could not verify that you are authorized to access the URL requested.  You either supplied the wrong credentials (e.g. a bad password), or your browser doesn\'t understand how to supply the credentials required.']
                , 401
            );
            return $response;
        }
    }

    /**
     * @NoAdminRequired
     * @NoCSRFRequired
     * @PublicPage
     * @CORS
     */
    public function apiAddMember($projectid, $password, $name, $weight) {
        if ($this->checkLogin($projectid, $password)) {
            return $this->addMember($projectid, $name, $weight);
        }
        else {
            $response = new DataResponse(
                ['message'=>'The server could not verify that you are authorized to access the URL requested.  You either supplied the wrong credentials (e.g. a bad password), or your browser doesn\'t understand how to supply the credentials required.']
                , 401
            );
            return $response;
        }
    }

    /**
     * @NoAdminRequired
     * @NoCSRFRequired
     * @PublicPage
     * @CORS
     */
    public function apiAddBill($projectid, $password, $date, $what, $payer, $payed_for, $amount, $repeat='n', $paymentmode=null, $categoryid=null) {
        if ($this->checkLogin($projectid, $password)) {
            return $this->addBill($projectid, $date, $what, $payer, $payed_for, $amount, $repeat, $paymentmode, $categoryid);
        }
        else {
            $response = new DataResponse(
                ['message'=>'The server could not verify that you are authorized to access the URL requested.  You either supplied the wrong credentials (e.g. a bad password), or your browser doesn\'t understand how to supply the credentials required.']
                , 401
            );
            return $response;
        }
    }

    /**
     * @NoAdminRequired
     * @NoCSRFRequired
     * @PublicPage
     * @CORS
     */
    public function apiEditBill($projectid, $password, $billid, $date, $what, $payer, $payed_for, $amount, $repeat='n', $paymentmode=null, $categoryid=null) {
        if ($this->checkLogin($projectid, $password)) {
            return $this->editBill($projectid, $billid, $date, $what, $payer, $payed_for, $amount, $repeat, $paymentmode, $categoryid);
        }
        else {
            $response = new DataResponse(
                ['message'=>'The server could not verify that you are authorized to access the URL requested.  You either supplied the wrong credentials (e.g. a bad password), or your browser doesn\'t understand how to supply the credentials required.']
                , 401
            );
            return $response;
        }
    }

    /**
     * @NoAdminRequired
     * @NoCSRFRequired
     * @PublicPage
     * @CORS
     */
    public function apiDeleteBill($projectid, $password, $billid) {
        if ($this->checkLogin($projectid, $password)) {
            return $this->deleteBill($projectid, $billid);
        }
        else {
            $response = new DataResponse(
                ['message'=>'The server could not verify that you are authorized to access the URL requested.  You either supplied the wrong credentials (e.g. a bad password), or your browser doesn\'t understand how to supply the credentials required.']
                , 401
            );
            return $response;
        }
    }

    /**
     * @NoAdminRequired
     * @NoCSRFRequired
     * @PublicPage
     * @CORS
     */
    public function apiDeleteMember($projectid, $password, $memberid) {
        if ($this->checkLogin($projectid, $password)) {
            return $this->deleteMember($projectid, $memberid);
        }
        else {
            $response = new DataResponse(
                ['message'=>'The server could not verify that you are authorized to access the URL requested.  You either supplied the wrong credentials (e.g. a bad password), or your browser doesn\'t understand how to supply the credentials required.']
                , 401
            );
            return $response;
        }
    }

    /**
     * @NoAdminRequired
     * @NoCSRFRequired
     * @PublicPage
     * @CORS
     */
    public function apiDeleteProject($projectid, $password) {
        if ($this->checkLogin($projectid, $password)) {
            return $this->deleteProject($projectid);
        }
        else {
            $response = new DataResponse(
                ['message'=>'The server could not verify that you are authorized to access the URL requested.  You either supplied the wrong credentials (e.g. a bad password), or your browser doesn\'t understand how to supply the credentials required.']
                , 401
            );
            return $response;
        }
    }

    /**
     * @NoAdminRequired
     * @NoCSRFRequired
     * @PublicPage
     * @CORS
     */
    public function apiEditMember($projectid, $password, $memberid, $name, $weight, $activated) {
        if ($this->checkLogin($projectid, $password)) {
            return $this->editMember($projectid, $memberid, $name, $weight, $activated);
        }
        else {
            $response = new DataResponse(
                ['message'=>'The server could not verify that you are authorized to access the URL requested.  You either supplied the wrong credentials (e.g. a bad password), or your browser doesn\'t understand how to supply the credentials required.']
                , 401
            );
            return $response;
        }
    }

    /**
     * @NoAdminRequired
     * @NoCSRFRequired
     * @PublicPage
     * @CORS
     */
    public function apiGetProjectStatistics($projectid, $password, $dateMin=null, $dateMax=null, $paymentMode=null,
                                            $category=null, $amountMin=null, $amountMax=null) {
        if ($this->checkLogin($projectid, $password)) {
            return $this->getProjectStatistics($projectid, 'lowername', $dateMin, $dateMax, $paymentMode,
                                               $category, $amountMin, $amountMax);
        }
        else {
            $response = new DataResponse(
                ['message'=>'The server could not verify that you are authorized to access the URL requested.  You either supplied the wrong credentials (e.g. a bad password), or your browser doesn\'t understand how to supply the credentials required.']
                , 401
            );
            return $response;
        }
    }

    /**
     * @NoAdminRequired
     * @NoCSRFRequired
     * @PublicPage
     * @CORS
     */
    public function apiGetProjectSettlement($projectid, $password) {
        if ($this->checkLogin($projectid, $password)) {
            return $this->getProjectSettlement($projectid);
        }
        else {
            $response = new DataResponse(
                ['message'=>'The server could not verify that you are authorized to access the URL requested.  You either supplied the wrong credentials (e.g. a bad password), or your browser doesn\'t understand how to supply the credentials required.']
                , 401
            );
            return $response;
        }
    }

    /**
     * @NoAdminRequired
     * @NoCSRFRequired
     * @PublicPage
     * @CORS
     */
    public function apiAutoSettlement($projectid, $password) {
        if ($this->checkLogin($projectid, $password)) {
            return $this->autoSettlement($projectid);
        }
        else {
            $response = new DataResponse(
                ['message'=>'The server could not verify that you are authorized to access the URL requested.  You either supplied the wrong credentials (e.g. a bad password), or your browser doesn\'t understand how to supply the credentials required.']
                , 401
            );
            return $response;
        }
    }

    private function getProjectStatistics($projectId, $memberOrder=null, $dateMin=null, $dateMax=null,
                                          $paymentMode=null, $category=null, $amountMin=null, $amountMax=null) {
        $membersWeight = [];
        $membersNbBills = [];
        $membersBalance = [];
        $membersPaid = [];
        $membersSpent = [];

        $members = $this->getMembers($projectId, $memberOrder);
        foreach ($members as $member) {
            $memberId = $member['id'];
            $memberWeight = $member['weight'];
            $membersWeight[$memberId] = $memberWeight;
            $membersNbBills[$memberId] = 0;
            $membersBalance[$memberId] = 0.0;
            $membersPaid[$memberId] = 0.0;
            $membersSpent[$memberId] = 0.0;
        }

        $bills = $this->getBills($projectId, $dateMin, $dateMax, $paymentMode, $category, $amountMin, $amountMax);
        foreach ($bills as $bill) {
            $payerId = $bill['payer_id'];
            $amount = $bill['amount'];
            $owers = $bill['owers'];

            $membersNbBills[$payerId]++;
            $membersBalance[$payerId] += $amount;
            $membersPaid[$payerId] += $amount;

            $nbOwerShares = 0.0;
            foreach ($owers as $ower) {
                $owerWeight = $ower['weight'];
                if ($owerWeight === 0.0) {
                    $owerWeight = 1.0;
                }
                $nbOwerShares += $owerWeight;
            }
            foreach ($owers as $ower) {
                $owerWeight = $ower['weight'];
                if ($owerWeight === 0.0) {
                    $owerWeight = 1.0;
                }
                $owerId = $ower['id'];
                $spent = $amount / $nbOwerShares * $owerWeight;
                $membersBalance[$owerId] -= $spent;
                $membersSpent[$owerId] += $spent;
            }
        }

        $statistics = [];
        foreach ($members as $member) {
            $memberId = $member['id'];
            $statistic = [
                'balance' => $membersBalance[$memberId],
                'paid' => $membersPaid[$memberId],
                'spent' => $membersSpent[$memberId],
                'member' => $member
            ];
            array_push($statistics, $statistic);
        }

        $response = new DataResponse($statistics);
        return $response;
    }

    private function addExternalProject($ncurl, $id, $password, $userid) {
        $qb = $this->dbconnection->getQueryBuilder();
        $qb->select('projectid')
           ->from('cospend_ext_projects', 'ep')
           ->where(
               $qb->expr()->eq('projectid', $qb->createNamedParameter($id, IQueryBuilder::PARAM_STR))
           )
           ->andWhere(
               $qb->expr()->eq('ncurl', $qb->createNamedParameter($ncurl, IQueryBuilder::PARAM_STR))
           );
        $req = $qb->execute();
        $dbprojectid = null;
        while ($row = $req->fetch()){
            $dbprojectid = $row['projectid'];
            break;
        }
        $req->closeCursor();
        $qb = $qb->resetQueryParts();
        if ($dbprojectid === null) {
            // check if id is valid
            if (strpos($id, '/') !== false) {
                $response = new DataResponse(['message'=>'Invalid project id'], 400);
                return $response;
            }
            $qb->insert('cospend_ext_projects')
                ->values([
                    'userid' => $qb->createNamedParameter($userid, IQueryBuilder::PARAM_STR),
                    'projectid' => $qb->createNamedParameter($id, IQueryBuilder::PARAM_STR),
                    'ncurl' => $qb->createNamedParameter($ncurl, IQueryBuilder::PARAM_STR),
                    'password' => $qb->createNamedParameter($password, IQueryBuilder::PARAM_STR)
                ]);
            $req = $qb->execute();

            $response = new DataResponse($id);
            return $response;
        }
        else {
            $response = new DataResponse(
                ['message'=>'A project with id "'.$id.'" and url "'.$ncurl.'" already exists']
                , 400
            );
            return $response;
        }
    }

    private function createProject($name, $id, $password, $contact_email, $userid='') {
        $qb = $this->dbconnection->getQueryBuilder();

        $qb->select('id')
           ->from('cospend_projects', 'p')
           ->where(
               $qb->expr()->eq('id', $qb->createNamedParameter($id, IQueryBuilder::PARAM_STR))
           );
        $req = $qb->execute();

        $dbid = null;
        while ($row = $req->fetch()){
            $dbid = $row['id'];
            break;
        }
        $req->closeCursor();
        $qb = $qb->resetQueryParts();
        if ($dbid === null) {
            // check if id is valid
            if (strpos($id, '/') !== false) {
                $response = new DataResponse(['message'=>'Invalid project id'], 400);
                return $response;
            }
            $dbPassword = '';
            if ($password !== null && $password !== '') {
                $dbPassword = password_hash($password, PASSWORD_DEFAULT);
            }
            if ($contact_email === null) {
                $contact_email = '';
            }
            $qb->insert('cospend_projects')
                ->values([
                    'userid' => $qb->createNamedParameter($userid, IQueryBuilder::PARAM_STR),
                    'id' => $qb->createNamedParameter($id, IQueryBuilder::PARAM_STR),
                    'name' => $qb->createNamedParameter($name, IQueryBuilder::PARAM_STR),
                    'password' => $qb->createNamedParameter($dbPassword, IQueryBuilder::PARAM_STR),
                    'email' => $qb->createNamedParameter($contact_email, IQueryBuilder::PARAM_STR)
                ]);
            $req = $qb->execute();

            $response = new DataResponse($id);
            return $response;
        }
        else {
            $response = new DataResponse(
                ['message'=>'A project with id "'.$id.'" already exists']
                , 400
            );
            return $response;
        }
    }

    private function getProjectInfo($projectid) {
        $projectInfo = null;

        $qb = $this->dbconnection->getQueryBuilder();

        $qb->select('id', 'password', 'name', 'email', 'userid')
           ->from('cospend_projects', 'p')
           ->where(
               $qb->expr()->eq('id', $qb->createNamedParameter($projectid, IQueryBuilder::PARAM_STR))
           );
        $req = $qb->execute();

        $dbProjectId = null;
        $dbPassword = null;
        while ($row = $req->fetch()){
            $dbProjectId = $row['id'];
            $dbPassword = $row['password'];
            $dbName = $row['name'];
            $dbEmail= $row['email'];
            $dbUserId = $row['userid'];
            break;
        }
        $req->closeCursor();
        $qb = $qb->resetQueryParts();
        if ($dbProjectId !== null) {
            $members = $this->getMembers($dbProjectId);
            $activeMembers = [];
            foreach ($members as $member) {
                if ($member['activated']) {
                    array_push($activeMembers, $member);
                }
            }
            $balance = $this->getBalance($dbProjectId);
            $projectInfo = [
                'userid'=>$dbUserId,
                'name'=>$dbName,
                'contact_email'=>$dbEmail,
                'id'=>$dbProjectId,
                'active_members'=>$activeMembers,
                'members'=>$members,
                'balance'=>$balance
            ];
        }

        return $projectInfo;
    }

    private function getBill($projectId, $billId) {
        $bill = null;
        // get bill owers
        $billOwers = [];

        $qb = $this->dbconnection->getQueryBuilder();

        $qb->select('memberid', 'm.name', 'm.weight', 'm.activated')
           ->from('cospend_bill_owers', 'bo')
           ->innerJoin('bo', 'cospend_members', 'm', $qb->expr()->eq('bo.memberid', 'm.id'))
           ->where(
               $qb->expr()->eq('bo.billid', $qb->createNamedParameter($billId, IQueryBuilder::PARAM_INT))
           );
        $req = $qb->execute();

        while ($row = $req->fetch()){
            $dbWeight = floatval($row['weight']);
            $dbName = $row['name'];
            $dbActivated = (intval($row['activated']) === 1);
            $dbOwerId= intval($row['memberid']);
            array_push(
                $billOwers,
                [
                    'id' => $dbOwerId,
                    'weight' => $dbWeight,
                    'name' => $dbName,
                    'activated' => $dbActivated
                ]
            );
        }
        $req->closeCursor();
        $qb = $qb->resetQueryParts();

        // get the bill
        $qb->select('id', 'what', 'date', 'amount', 'payerid', 'repeat', 'paymentmode', 'categoryid')
           ->from('cospend_bills', 'b')
           ->where(
               $qb->expr()->eq('projectid', $qb->createNamedParameter($projectId, IQueryBuilder::PARAM_STR))
           )
           ->andWhere(
               $qb->expr()->eq('id', $qb->createNamedParameter($billId, IQueryBuilder::PARAM_INT))
           );
        $req = $qb->execute();
        while ($row = $req->fetch()){
            $dbBillId = intval($row['id']);
            $dbAmount = floatval($row['amount']);
            $dbWhat = $row['what'];
            $dbDate = $row['date'];
            $dbRepeat = $row['repeat'];
            $dbPayerId = intval($row['payerid']);
            $dbPaymentMode = $row['paymentmode'];
            $dbCategoryId = intval($row['categoryid']);
            $bill = [
                'id' => $dbBillId,
                'amount' => $dbAmount,
                'what' => $dbWhat,
                'date' => $dbDate,
                'payer_id' => $dbPayerId,
                'owers' => $billOwers,
                'repeat' => $dbRepeat,
                'paymentmode' => $dbPaymentMode,
                'categoryid' => $dbCategoryId
            ];
        }
        $req->closeCursor();
        $qb = $qb->resetQueryParts();

        return $bill;
    }

    private function getBills($projectId, $dateMin=null, $dateMax=null, $paymentMode=null, $category=null,
                              $amountMin=null, $amountMax=null) {
        $bills = [];

        // first get all bill ids
        $billIds = [];
        $qb = $this->dbconnection->getQueryBuilder();
        $qb->select('id')
           ->from('cospend_bills', 'b')
           ->where(
               $qb->expr()->eq('projectid', $qb->createNamedParameter($projectId, IQueryBuilder::PARAM_STR))
           );
        if ($dateMin !== null and $dateMin !== '') {
           $qb->andWhere(
               $qb->expr()->gte('date', $qb->createNamedParameter($dateMin, IQueryBuilder::PARAM_STR))
           );
        }
        if ($dateMax !== null and $dateMax !== '') {
           $qb->andWhere(
               $qb->expr()->lte('date', $qb->createNamedParameter($dateMax, IQueryBuilder::PARAM_STR))
           );
        }
        if ($paymentMode !== null and $paymentMode !== '' and $paymentMode !== 'n') {
           $qb->andWhere(
               $qb->expr()->eq('paymentmode', $qb->createNamedParameter($paymentMode, IQueryBuilder::PARAM_STR))
           );
        }
        if ($category !== null and $category !== '' and intval($category) !== 0) {
           $qb->andWhere(
               $qb->expr()->eq('categoryid', $qb->createNamedParameter(intval($category), IQueryBuilder::PARAM_INT))
           );
        }
        if ($amountMin !== null and is_numeric($amountMin)) {
           $qb->andWhere(
               $qb->expr()->gte('amount', $qb->createNamedParameter(floatval($amountMin), IQueryBuilder::PARAM_STR))
           );
        }
        if ($amountMax !== null and is_numeric($amountMax)) {
           $qb->andWhere(
               $qb->expr()->lte('amount', $qb->createNamedParameter(floatval($amountMax), IQueryBuilder::PARAM_STR))
           );
        }
        $req = $qb->execute();

        while ($row = $req->fetch()){
            array_push($billIds, $row['id']);
        }
        $req->closeCursor();
        $qb = $qb->resetQueryParts();

        // get bill owers
        $billOwersByBill = [];
        foreach ($billIds as $billId) {
            $billOwers = [];

            $qb->select('memberid', 'm.name', 'm.weight', 'm.activated')
               ->from('cospend_bill_owers', 'bo')
               ->innerJoin('bo', 'cospend_members', 'm', $qb->expr()->eq('bo.memberid', 'm.id'))
               ->where(
                   $qb->expr()->eq('bo.billid', $qb->createNamedParameter($billId, IQueryBuilder::PARAM_INT))
               );
            $req = $qb->execute();
            while ($row = $req->fetch()){
                $dbWeight = floatval($row['weight']);
                $dbName = $row['name'];
                $dbActivated = (intval($row['activated']) === 1);
                $dbOwerId= intval($row['memberid']);
                array_push(
                    $billOwers,
                    [
                        'id' => $dbOwerId,
                        'weight' => $dbWeight,
                        'name' => $dbName,
                        'activated' => $dbActivated
                    ]
                );
            }
            $req->closeCursor();
            $qb = $qb->resetQueryParts();
            $billOwersByBill[$billId] = $billOwers;
        }

        $qb->select('id', 'what', 'date', 'amount', 'payerid', 'repeat', 'paymentmode', 'categoryid')
           ->from('cospend_bills', 'b')
           ->where(
               $qb->expr()->eq('projectid', $qb->createNamedParameter($projectId, IQueryBuilder::PARAM_STR))
           );
        if ($dateMin !== null and $dateMin !== '') {
           $qb->andWhere(
               $qb->expr()->gte('date', $qb->createNamedParameter($dateMin, IQueryBuilder::PARAM_STR))
           );
        }
        if ($dateMax !== null and $dateMax !== '') {
           $qb->andWhere(
               $qb->expr()->lte('date', $qb->createNamedParameter($dateMax, IQueryBuilder::PARAM_STR))
           );
        }
        if ($paymentMode !== null and $paymentMode !== '' and $paymentMode !== 'n') {
           $qb->andWhere(
               $qb->expr()->eq('paymentmode', $qb->createNamedParameter($paymentMode, IQueryBuilder::PARAM_STR))
           );
        }
        if ($category !== null and $category !== '' and intval($category) !== 0) {
           $qb->andWhere(
               $qb->expr()->eq('categoryid', $qb->createNamedParameter(intval($category), IQueryBuilder::PARAM_INT))
           );
        }
        if ($amountMin !== null and is_numeric($amountMin)) {
           $qb->andWhere(
               $qb->expr()->gte('amount', $qb->createNamedParameter(floatval($amountMin), IQueryBuilder::PARAM_STR))
           );
        }
        if ($amountMax !== null and is_numeric($amountMax)) {
           $qb->andWhere(
               $qb->expr()->lte('amount', $qb->createNamedParameter(floatval($amountMax), IQueryBuilder::PARAM_STR))
           );
        }
        $qb->orderBy('date', 'ASC');
        $req = $qb->execute();
        while ($row = $req->fetch()){
            $dbBillId = intval($row['id']);
            $dbAmount = floatval($row['amount']);
            $dbWhat = $row['what'];
            $dbDate = $row['date'];
            $dbRepeat = $row['repeat'];
            $dbPayerId= intval($row['payerid']);
            $dbPaymentMode = $row['paymentmode'];
            $dbCategoryId = intval($row['categoryid']);
            if ($category) {
                error_log('BBBIIIIIIIIIL '.$dbWhat.' BB');
            }
            array_push(
                $bills,
                [
                    'id' => $dbBillId,
                    'amount' => $dbAmount,
                    'what' => $dbWhat,
                    'date' => $dbDate,
                    'payer_id' => $dbPayerId,
                    'owers' => $billOwersByBill[$row['id']],
                    'repeat' => $dbRepeat,
                    'paymentmode' => $dbPaymentMode,
                    'categoryid' => $dbCategoryId
                ]
            );
        }
        $req->closeCursor();
        $qb = $qb->resetQueryParts();

        return $bills;
    }

    private function getMembers($projectId, $order=null) {
        $members = [];

        $sqlOrder = 'name';
        if ($order !== null) {
            if ($order === 'lowername') {
                $sqlOrder = 'name';
            }
            else {
                $sqlOrder = $order;
            }
        }

        $qb = $this->dbconnection->getQueryBuilder();
        $qb->select('id', 'name', 'weight', 'activated')
           ->from('cospend_members', 'm')
           ->where(
               $qb->expr()->eq('projectid', $qb->createNamedParameter($projectId, IQueryBuilder::PARAM_STR))
           )
           ->orderBy($sqlOrder, 'ASC');
        $req = $qb->execute();

        if ($order === 'lowername') {
            while ($row = $req->fetch()){
                $dbMemberId = intval($row['id']);
                $dbWeight = floatval($row['weight']);
                $dbName = $row['name'];
                $dbActivated= intval($row['activated']);
                $av = $this->avatarManager->getGuestAvatar($dbName);
                $color = $av->avatarBackgroundColor($dbName);

                // find index to make sorted insert
                $ii = 0;
                while ($ii < count($members) && strcmp(strtolower($dbName), strtolower($members[$ii]['name'])) > 0) {
                    $ii++;
                }

                array_splice(
                    $members,
                    $ii,
                    0,
                    [[
                        'activated' => ($dbActivated === 1),
                        'name' => $dbName,
                        'id' => $dbMemberId,
                        'weight' => $dbWeight,
                        'color'=>$color
                    ]]
                );
            }
        }
        else {
            while ($row = $req->fetch()){
                $dbMemberId = intval($row['id']);
                $dbWeight = floatval($row['weight']);
                $dbName = $row['name'];
                $dbActivated= intval($row['activated']);
                $av = $this->avatarManager->getGuestAvatar($dbName);
                $color = $av->avatarBackgroundColor($dbName);

                array_push(
                    $members,
                    [
                        'activated' => ($dbActivated === 1),
                        'name' => $dbName,
                        'id' => $dbMemberId,
                        'weight' => $dbWeight,
                        'color'=>$color
                    ]
                );
            }
        }
        $req->closeCursor();
        $qb = $qb->resetQueryParts();
        return $members;
    }

    private function getBalance($projectId) {
        $membersWeight = [];
        $membersBalance = [];

        $members = $this->getMembers($projectId);
        foreach ($members as $member) {
            $memberId = $member['id'];
            $memberWeight = $member['weight'];
            $membersWeight[$memberId] = $memberWeight;
            $membersBalance[$memberId] = 0.0;
        }

        $bills = $this->getBills($projectId);
        foreach ($bills as $bill) {
            $payerId = $bill['payer_id'];
            $amount = $bill['amount'];
            $owers = $bill['owers'];

            $membersBalance[$payerId] += $amount;

            $nbOwerShares = 0.0;
            foreach ($owers as $ower) {
                $owerWeight = $ower['weight'];
                if ($owerWeight === 0.0) {
                    $owerWeight = 1.0;
                }
                $nbOwerShares += $owerWeight;
            }
            foreach ($owers as $ower) {
                $owerWeight = $ower['weight'];
                if ($owerWeight === 0.0) {
                    $owerWeight = 1.0;
                }
                $owerId = $ower['id'];
                $spent = $amount / $nbOwerShares * $owerWeight;
                $membersBalance[$owerId] -= $spent;
            }
        }

        return $membersBalance;
    }

    private function getMemberByName($projectId, $name) {
        $member = null;
        $qb = $this->dbconnection->getQueryBuilder();
        $qb->select('id', 'name', 'weight', 'activated')
           ->from('cospend_members', 'm')
           ->where(
               $qb->expr()->eq('projectid', $qb->createNamedParameter($projectId, IQueryBuilder::PARAM_STR))
           )
           ->andWhere(
               $qb->expr()->eq('name', $qb->createNamedParameter($name, IQueryBuilder::PARAM_STR))
           );
        $req = $qb->execute();

        while ($row = $req->fetch()){
            $dbMemberId = intval($row['id']);
            $dbWeight = floatval($row['weight']);
            $dbName = $row['name'];
            $dbActivated= intval($row['activated']);
            $member = [
                    'activated' => ($dbActivated === 1),
                    'name' => $dbName,
                    'id' => $dbMemberId,
                    'weight' => $dbWeight
            ];
            break;
        }
        $req->closeCursor();
        $qb = $qb->resetQueryParts();
        return $member;
    }

    private function getMemberById($projectId, $memberId) {
        $member = null;

        $qb = $this->dbconnection->getQueryBuilder();
        $qb->select('id', 'name', 'weight', 'activated')
           ->from('cospend_members', 'm')
           ->where(
               $qb->expr()->eq('projectid', $qb->createNamedParameter($projectId, IQueryBuilder::PARAM_STR))
           )
           ->andWhere(
               $qb->expr()->eq('id', $qb->createNamedParameter($memberId, IQueryBuilder::PARAM_INT))
           );
        $req = $qb->execute();

        while ($row = $req->fetch()){
            $dbMemberId = intval($row['id']);
            $dbWeight = floatval($row['weight']);
            $dbName = $row['name'];
            $dbActivated= intval($row['activated']);
            $member = [
                    'activated' => ($dbActivated === 1),
                    'name' => $dbName,
                    'id' => $dbMemberId,
                    'weight' => $dbWeight
            ];
            break;
        }
        $req->closeCursor();
        $qb = $qb->resetQueryParts();
        return $member;
    }

    private function getProjectById($projectId) {
        $project = null;

        $qb = $this->dbconnection->getQueryBuilder();
        $qb->select('id', 'userid', 'name', 'email', 'password')
           ->from('cospend_projects', 'p')
           ->where(
               $qb->expr()->eq('id', $qb->createNamedParameter($projectId, IQueryBuilder::PARAM_STR))
           );
        $req = $qb->execute();

        while ($row = $req->fetch()){
            $dbId = $row['id'];
            $dbPassword = $row['password'];
            $dbName = $row['name'];
            $dbUserId = $row['userid'];
            $dbEmail = $row['email'];
            $project = [
                    'id' => $dbId,
                    'name' => $dbName,
                    'userid' => $dbUserId,
                    'password' => $dbPassword,
                    'email' => $dbEmail
            ];
            break;
        }
        $req->closeCursor();
        $qb = $qb->resetQueryParts();
        return $project;
    }

    private function editBill($projectid, $billid, $date, $what, $payer, $payed_for, $amount, $repeat, $paymentmode=null, $categoryid=null) {
        $qb = $this->dbconnection->getQueryBuilder();
        $qb->update('cospend_bills');

        // first check the bill exists
        if ($this->getBill($projectid, $billid) === null) {
            $response = new DataResponse(
                ["message"=> ["There is no such bill"]]
                , 404
            );
            return $response;
        }
        // then edit the hell of it
        if ($what === null || $what === '') {
            $response = new DataResponse(
                ["what"=> ["This field is required."]]
                , 400
            );
            return $response;
        }
        $qb->set('what', $qb->createNamedParameter($what, IQueryBuilder::PARAM_STR));

        if ($repeat === null || $repeat === '' || strlen($repeat) !== 1) {
            $response = new DataResponse(
                ["repeat"=> ["Invalid value."]]
                , 400
            );
            return $response;
        }
        $qb->set('repeat', $qb->createNamedParameter($repeat, IQueryBuilder::PARAM_STR));

        if ($paymentmode !== null && is_string($paymentmode)) {
            $qb->set('paymentmode', $qb->createNamedParameter($paymentmode, IQueryBuilder::PARAM_STR));
        }
        if ($categoryid !== null && is_numeric($categoryid)) {
            $qb->set('categoryid', $qb->createNamedParameter($categoryid, IQueryBuilder::PARAM_INT));
        }
        if ($date !== null && $date !== '') {
            $qb->set('date', $qb->createNamedParameter($date, IQueryBuilder::PARAM_STR));
        }
        if ($amount !== null && $amount !== '' && is_numeric($amount)) {
            $qb->set('amount', $qb->createNamedParameter($amount, IQueryBuilder::PARAM_STR));
        }
        if ($payer !== null && $payer !== '' && is_numeric($payer)) {
            $member = $this->getMemberById($projectid, $payer);
            if ($member === null) {
                $response = new DataResponse(
                    ['payer'=>["Not a valid choice"]]
                    , 400
                );
                return $response;
            }
            else {
                $qb->set('payerid', $qb->createNamedParameter($payer, IQueryBuilder::PARAM_INT));
            }
        }

        $owerIds = null;
        // check owers
        if ($payed_for !== null && $payed_for !== '') {
            $owerIds = explode(',', $payed_for);
            if (count($owerIds) === 0) {
                $response = new DataResponse(
                    ['payed_for'=>["Invalid value"]]
                    , 400
                );
                return $response;
            }
            else {
                foreach ($owerIds as $owerId) {
                    if (!is_numeric($owerId)) {
                        $response = new DataResponse(
                            ['payed_for'=>["Invalid value"]]
                            , 400
                        );
                        return $response;
                    }
                    if ($this->getMemberById($projectid, $owerId) === null) {
                        $response = new DataResponse(
                            ['payed_for'=>["Not a valid choice"]]
                            , 400
                        );
                        return $response;
                    }
                }
            }
        }

        // do it already !
        $qb->where(
               $qb->expr()->eq('id', $qb->createNamedParameter($billid, IQueryBuilder::PARAM_INT))
           )
           ->andWhere(
               $qb->expr()->eq('projectid', $qb->createNamedParameter($projectid, IQueryBuilder::PARAM_STR))
           );
        $req = $qb->execute();
        $qb = $qb->resetQueryParts();

        // edit the bill owers
        if ($owerIds !== null) {
            // delete old bill owers
            $this->deleteBillOwersOfBill($billid);
            // insert bill owers
            foreach ($owerIds as $owerId) {
                $qb->insert('cospend_bill_owers')
                    ->values([
                        'billid' => $qb->createNamedParameter($billid, IQueryBuilder::PARAM_INT),
                        'memberid' => $qb->createNamedParameter($owerId, IQueryBuilder::PARAM_INT)
                    ]);
                $req = $qb->execute();
                $qb = $qb->resetQueryParts();
            }
        }

        $response = new DataResponse(intval($billid));
        return $response;
    }

    private function addBill($projectid, $date, $what, $payer, $payed_for, $amount, $repeat, $paymentmode=null, $categoryid=null) {
        if ($repeat === null || $repeat === '' || strlen($repeat) !== 1) {
            $response = new DataResponse(
                ["repeat"=> ["Invalid value."]]
                , 400
            );
            return $response;
        }
        if ($date === null || $date === '') {
            $response = new DataResponse(
                ["date"=> ["This field is required."]]
                , 400
            );
            return $response;
        }
        if ($what === null || $what === '') {
            $response = new DataResponse(
                ["what"=> ["This field is required."]]
                , 400
            );
            return $response;
        }
        if ($amount === null || $amount === '' || !is_numeric($amount)) {
            $response = new DataResponse(
                ["amount"=> ["This field is required."]]
                , 400
            );
            return $response;
        }
        if ($payer === null || $payer === '' || !is_numeric($payer)) {
            $response = new DataResponse(
                ["payer"=> ["This field is required."]]
                , 400
            );
            return $response;
        }
        if ($this->getMemberById($projectid, $payer) === null) {
            $response = new DataResponse(
                ['payer'=>["Not a valid choice"]]
                , 400
            );
            return $response;
        }
        // check owers
        $owerIds = explode(',', $payed_for);
        if ($payed_for === null || $payed_for === '' || count($owerIds) === 0) {
            $response = new DataResponse(
                ['payed_for'=>["Invalid value"]]
                , 400
            );
            return $response;
        }
        foreach ($owerIds as $owerId) {
            if (!is_numeric($owerId)) {
                $response = new DataResponse(
                    ['payed_for'=>["Invalid value"]]
                    , 400
                );
                return $response;
            }
            if ($this->getMemberById($projectid, $owerId) === null) {
                $response = new DataResponse(
                    ['payed_for'=>["Not a valid choice"]]
                    , 400
                );
                return $response;
            }
        }

        // do it already !
        $qb = $this->dbconnection->getQueryBuilder();
        $qb->insert('cospend_bills')
            ->values([
                'projectid' => $qb->createNamedParameter($projectid, IQueryBuilder::PARAM_STR),
                'what' => $qb->createNamedParameter($what, IQueryBuilder::PARAM_STR),
                'date' => $qb->createNamedParameter($date, IQueryBuilder::PARAM_STR),
                'amount' => $qb->createNamedParameter($amount, IQueryBuilder::PARAM_STR),
                'payerid' => $qb->createNamedParameter($payer, IQueryBuilder::PARAM_INT),
                'repeat' => $qb->createNamedParameter($repeat, IQueryBuilder::PARAM_STR),
                'categoryid' => $qb->createNamedParameter($categoryid, IQueryBuilder::PARAM_INT),
                'paymentmode' => $qb->createNamedParameter($paymentmode, IQueryBuilder::PARAM_STR)
            ]);
        $req = $qb->execute();
        $qb = $qb->resetQueryParts();

        $insertedBillId = $qb->getLastInsertId();

        // insert bill owers
        foreach ($owerIds as $owerId) {
            $qb->insert('cospend_bill_owers')
                ->values([
                    'billid' => $qb->createNamedParameter($insertedBillId, IQueryBuilder::PARAM_INT),
                    'memberid' => $qb->createNamedParameter($owerId, IQueryBuilder::PARAM_INT)
                ]);
            $req = $qb->execute();
            $qb = $qb->resetQueryParts();
        }

        $response = new DataResponse($insertedBillId);
        return $response;
    }

    private function addMember($projectid, $name, $weight) {
        if ($name !== null && $name !== '') {
            if ($this->getMemberByName($projectid, $name) === null) {
                $weightToInsert = 1;
                if ($weight !== null && $weight !== '') {
                    if (is_numeric($weight) and floatval($weight) > 0.0) {
                        $weightToInsert = floatval($weight);
                    }
                    else {
                        $response = new DataResponse(
                            ["weight"=> ["Not a valid decimal value"]]
                            , 400
                        );
                        return $response;
                    }
                }

                $qb = $this->dbconnection->getQueryBuilder();
                $qb->insert('cospend_members')
                    ->values([
                        'projectid' => $qb->createNamedParameter($projectid, IQueryBuilder::PARAM_STR),
                        'name' => $qb->createNamedParameter($name, IQueryBuilder::PARAM_STR),
                        'weight' => $qb->createNamedParameter($weightToInsert, IQueryBuilder::PARAM_STR),
                        'activated' => $qb->createNamedParameter(1, IQueryBuilder::PARAM_INT)
                    ]);
                $req = $qb->execute();
                $qb = $qb->resetQueryParts();

                $insertedMember = $this->getMemberByName($projectid, $name);

                $response = new DataResponse($insertedMember['id']);
                return $response;
            }
            else {
                $response = new DataResponse(
                    ['message'=>["This project already has this member"]]
                    , 400
                );
                return $response;
            }
        }
        else {
            $response = new DataResponse(
                ["name"=> ["This field is required."]]
                , 400
            );
            return $response;
        }
    }

    private function deleteBill($projectid, $billid) {
        $billToDelete = $this->getBill($projectid, $billid);
        if ($billToDelete !== null) {
            $this->deleteBillOwersOfBill($billid);

            $qb = $this->dbconnection->getQueryBuilder();
            $qb->delete('cospend_bills')
               ->where(
                   $qb->expr()->eq('id', $qb->createNamedParameter($billid, IQueryBuilder::PARAM_INT))
               )
               ->andWhere(
                   $qb->expr()->eq('projectid', $qb->createNamedParameter($projectid, IQueryBuilder::PARAM_STR))
               );
            $req = $qb->execute();
            $qb = $qb->resetQueryParts();

            $response = new DataResponse("OK");
            return $response;
        }
        else {
            $response = new DataResponse(
                ["message" => "Not Found"]
                , 404
            );
            return $response;
        }
    }

    private function deleteMember($projectid, $memberid) {
        $memberToDelete = $this->getMemberById($projectid, $memberid);
        if ($memberToDelete !== null) {
            if ($memberToDelete['activated']) {
                $qb = $this->dbconnection->getQueryBuilder();
                $qb->update('cospend_members');
                $qb->set('activated', $qb->createNamedParameter(0, IQueryBuilder::PARAM_INT));
                $qb->where(
                    $qb->expr()->eq('id', $qb->createNamedParameter($memberid, IQueryBuilder::PARAM_INT))
                )
                ->andWhere(
                    $qb->expr()->eq('projectid', $qb->createNamedParameter($projectid, IQueryBuilder::PARAM_STR))
                );
                $req = $qb->execute();
                $qb = $qb->resetQueryParts();
            }
            $response = new DataResponse("OK");
            return $response;
        }
        else {
            $response = new DataResponse(
                ["Not Found"]
                , 404
            );
            return $response;
        }
    }

    private function deleteBillOwersOfBill($billid) {
        $qb = $this->dbconnection->getQueryBuilder();
        $qb->delete('cospend_bill_owers')
           ->where(
               $qb->expr()->eq('billid', $qb->createNamedParameter($billid, IQueryBuilder::PARAM_INT))
           );
        $req = $qb->execute();
        $qb = $qb->resetQueryParts();
    }

    private function deleteProject($projectid) {
        $projectToDelete = $this->getProjectById($projectid);
        if ($projectToDelete !== null) {
            $qb = $this->dbconnection->getQueryBuilder();

            // delete project bills
            $bills = $this->getBills($projectid);
            foreach ($bills as $bill) {
                $this->deleteBillOwersOfBill($bill['id']);
            }

            $qb->delete('cospend_bills')
                ->where(
                    $qb->expr()->eq('projectid', $qb->createNamedParameter($projectid, IQueryBuilder::PARAM_STR))
                );
            $req = $qb->execute();
            $qb = $qb->resetQueryParts();

            // delete project members
            $qb->delete('cospend_members')
                ->where(
                    $qb->expr()->eq('projectid', $qb->createNamedParameter($projectid, IQueryBuilder::PARAM_STR))
                );
            $req = $qb->execute();
            $qb = $qb->resetQueryParts();

            // delete shares
            $qb->delete('cospend_shares')
                ->where(
                    $qb->expr()->eq('projectid', $qb->createNamedParameter($projectid, IQueryBuilder::PARAM_STR))
                );
            $req = $qb->execute();
            $qb = $qb->resetQueryParts();

            // delete project
            $qb->delete('cospend_projects')
                ->where(
                    $qb->expr()->eq('id', $qb->createNamedParameter($projectid, IQueryBuilder::PARAM_STR))
                );
            $req = $qb->execute();
            $qb = $qb->resetQueryParts();

            $response = new DataResponse("DELETED");
            return $response;
        }
        else {
            $response = new DataResponse(
                ["Not Found"]
                , 404
            );
            return $response;
        }
    }

    private function editMember($projectid, $memberid, $name, $weight, $activated) {
        if ($name !== null && $name !== '') {
            if ($this->getMemberById($projectid, $memberid) !== null) {
                $qb = $this->dbconnection->getQueryBuilder();
                $qb->update('cospend_members');
                if ($weight !== null && $weight !== '') {
                    if (is_numeric($weight) and floatval($weight) > 0.0) {
                        $newWeight = floatval($weight);
                        $qb->set('weight', $qb->createNamedParameter($newWeight, IQueryBuilder::PARAM_STR));
                    }
                    else {
                        $response = new DataResponse(
                            ["weight"=> ["Not a valid decimal value"]]
                            , 400
                        );
                        return $response;
                    }
                }
                if ($activated !== null && $activated !== '' && ($activated === 'true' || $activated === 'false')) {
                    $qb->set('activated', $qb->createNamedParameter(($activated === 'true' ? 1 : 0), IQueryBuilder::PARAM_INT));
                }

                $qb->set('name', $qb->createNamedParameter($name, IQueryBuilder::PARAM_STR));
                $qb->where(
                    $qb->expr()->eq('id', $qb->createNamedParameter($memberid, IQueryBuilder::PARAM_INT))
                )
                ->andWhere(
                    $qb->expr()->eq('projectid', $qb->createNamedParameter($projectid, IQueryBuilder::PARAM_STR))
                );
                $req = $qb->execute();
                $qb = $qb->resetQueryParts();

                $editedMember = $this->getMemberById($projectid, $memberid);

                $av = $this->avatarManager->getGuestAvatar($editedMember['name']);
                $color = $av->avatarBackgroundColor($editedMember['name']);
                $editedMember['color'] = $color;

                $response = new DataResponse($editedMember);
                return $response;
            }
            else {
                $response = new DataResponse(
                    ['name'=>["This project have no such member"]]
                    , 404
                );
                return $response;
            }
        }
        else {
            $response = new DataResponse(
                ["name"=> ["This field is required."]]
                , 400
            );
            return $response;
        }
    }

    private function editExternalProject($projectid, $ncurl, $password) {
        $qb = $this->dbconnection->getQueryBuilder();
        $qb->update('cospend_ext_projects');
        $qb->set('password', $qb->createNamedParameter($password, IQueryBuilder::PARAM_STR));
        $qb->where(
            $qb->expr()->eq('projectid', $qb->createNamedParameter($projectid, IQueryBuilder::PARAM_STR))
        )
        ->andWhere(
            $qb->expr()->eq('ncurl', $qb->createNamedParameter($ncurl, IQueryBuilder::PARAM_STR))
        );
        $req = $qb->execute();
        $qb = $qb->resetQueryParts();

        $response = new DataResponse("UPDATED");
        return $response;
    }

    private function deleteExternalProject($projectid, $ncurl) {
        $qb = $this->dbconnection->getQueryBuilder();
        $qb->delete('cospend_ext_projects')
            ->where(
                $qb->expr()->eq('projectid', $qb->createNamedParameter($projectid, IQueryBuilder::PARAM_STR))
            )
            ->andWhere(
                $qb->expr()->eq('ncurl', $qb->createNamedParameter($ncurl, IQueryBuilder::PARAM_STR))
            );
        $req = $qb->execute();
        $qb = $qb->resetQueryParts();

        $response = new DataResponse("DELETED");
        return $response;
    }

    private function editProject($projectid, $name, $contact_email, $password, $autoexport=null) {
        if ($name === null || $name === '') {
            $response = new DataResponse(
                ["name"=> ["This field is required."]]
                , 400
            );
            return $response;
        }

        $qb = $this->dbconnection->getQueryBuilder();
        $qb->update('cospend_projects');

        $emailSql = '';
        if ($contact_email !== null && $contact_email !== '') {
            if (filter_var($contact_email, FILTER_VALIDATE_EMAIL)) {
                $qb->set('email', $qb->createNamedParameter($contact_email, IQueryBuilder::PARAM_STR));
            }
            else {
                $response = new DataResponse(
                    ["contact_email"=> ["Invalid email address"]]
                    , 400
                );
                return $response;
            }
        }
        if ($password !== null && $password !== '') {
            $dbPassword = password_hash($password, PASSWORD_DEFAULT);
            $qb->set('password', $qb->createNamedParameter($dbPassword, IQueryBuilder::PARAM_STR));
        }
        if ($autoexport !== null && $autoexport !== '') {
            $qb->set('autoexport', $qb->createNamedParameter($autoexport, IQueryBuilder::PARAM_STR));
        }
        if ($this->getProjectById($projectid) !== null) {
            $qb->set('name', $qb->createNamedParameter($name, IQueryBuilder::PARAM_STR));
            $qb->where(
                $qb->expr()->eq('id', $qb->createNamedParameter($projectid, IQueryBuilder::PARAM_STR))
            );
            $req = $qb->execute();
            $qb = $qb->resetQueryParts();

            $response = new DataResponse("UPDATED");
            return $response;
        }
        else {
            $response = new DataResponse(
                ['message'=>["There is no such project"]]
                , 404
            );
            return $response;
        }
    }

    private function getProjectSettlement($projectId) {
        $balances = $this->getBalance($projectId);
        $transactions = $this->settle($balances);
        return new DataResponse($transactions);
    }

    private function settle($balances) {
        $debitersCrediters = $this->orderBalance($balances);
        $debiters = $debitersCrediters[0];
        $crediters = $debitersCrediters[1];
        return $this->reduceBalance($crediters, $debiters);
    }

    private function orderBalance($balances) {
        $crediters = [];
        $debiters = [];
        foreach ($balances as $id => $balance) {
            if ($balance > 0.0) {
                array_push($crediters, [$id, $balance]);
            }
            else if ($balance < 0.0) {
                array_push($debiters, [$id, $balance]);
            }
        }

        return [$debiters, $crediters];
    }

    private function reduceBalance($crediters, $debiters, $results=null) {
        if (count($crediters) === 0 or count($debiters) === 0) {
            return $results;
        }

        if ($results === null) {
            $results = [];
        }

        $crediters = $this->sortCreditersDebiters($crediters);
        $debiters = $this->sortCreditersDebiters($debiters, true);

        $deb = array_pop($debiters);
        $debiter = $deb[0];
        $debiterBalance = $deb[1];

        $cred = array_pop($crediters);
        $crediter = $cred[0];
        $crediterBalance = $cred[1];

        if (abs($debiterBalance) > abs($crediterBalance)) {
            $amount = abs($crediterBalance);
        }
        else {
            $amount = abs($debiterBalance);
        }

        $newResults = $results;
        array_push($newResults, ['to'=>$crediter, 'amount'=>$amount, 'from'=>$debiter]);

        $newDebiterBalance = $debiterBalance + $amount;
        if ($newDebiterBalance < 0.0) {
            array_push($debiters, [$debiter, $newDebiterBalance]);
            $debiters = $this->sortCreditersDebiters($debiters, true);
        }

        $newCrediterBalance = $crediterBalance - $amount;
        if ($newCrediterBalance > 0.0) {
            array_push($crediters, [$crediter, $newCrediterBalance]);
            $crediters = $this->sortCreditersDebiters($crediters);
        }

        return $this->reduceBalance($crediters, $debiters, $newResults);
    }

    private function sortCreditersDebiters($arr, $reverse=false) {
        $res = [];
        if ($reverse) {
            foreach ($arr as $elem) {
                $i = 0;
                while ($i < count($res) and $elem[1] < $res[$i][1]) {
                    $i++;
                }
                array_splice($res, $i, 0, [$elem]);
            }
        }
        else {
            foreach ($arr as $elem) {
                $i = 0;
                while ($i < count($res) and $elem[1] >= $res[$i][1]) {
                    $i++;
                }
                array_splice($res, $i, 0, [$elem]);
            }
        }
        return $res;
    }

    /**
     * @NoAdminRequired
     */
    public function getUserList() {
        $userNames = [];
        foreach($this->userManager->search('') as $u) {
            if ($u->getUID() !== $this->userId && $u->isEnabled()) {
                $userNames[$u->getUID()] = $u->getDisplayName();
            }
        }
        $groupNames = [];
        foreach($this->groupManager->search('') as $g) {
            $groupNames[$g->getGID()] = $g->getDisplayName();
        }
        $response = new DataResponse(
            [
                'users'=>$userNames,
                'groups'=>$groupNames
            ]
        );
        $csp = new ContentSecurityPolicy();
        $csp->addAllowedImageDomain('*')
            ->addAllowedMediaDomain('*')
            ->addAllowedConnectDomain('*');
        $response->setContentSecurityPolicy($csp);
        return $response;
    }

    /**
     * @NoAdminRequired
     */
    public function addUserShare($projectid, $userid) {
        // check if userId exists
        $userIds = [];
        foreach($this->userManager->search('') as $u) {
            if ($u->getUID() !== $this->userId) {
                array_push($userIds, $u->getUID());
            }
        }
        if ($userid !== '' and in_array($userid, $userIds)) {
            if ($this->userCanAccessProject($this->userId, $projectid)) {
                $qb = $this->dbconnection->getQueryBuilder();
                $projectInfo = $this->getProjectInfo($projectid);
                // check if someone tries to share the project with its owner
                if ($userid !== $projectInfo['userid']) {
                    // check if user share exists
                    $qb->select('userid', 'projectid')
                        ->from('cospend_shares', 's')
                        ->where(
                            $qb->expr()->eq('isgroupshare', $qb->createNamedParameter(0, IQueryBuilder::PARAM_INT))
                        )
                        ->andWhere(
                            $qb->expr()->eq('projectid', $qb->createNamedParameter($projectid, IQueryBuilder::PARAM_STR))
                        )
                        ->andWhere(
                            $qb->expr()->eq('userid', $qb->createNamedParameter($userid, IQueryBuilder::PARAM_STR))
                        );
                    $req = $qb->execute();
                    $dbuserId = null;
                    while ($row = $req->fetch()){
                        $dbuserId = $row['userid'];
                        break;
                    }
                    $req->closeCursor();
                    $qb = $qb->resetQueryParts();

                    if ($dbuserId === null) {
                        $qb->insert('cospend_shares')
                            ->values([
                                'projectid' => $qb->createNamedParameter($projectid, IQueryBuilder::PARAM_STR),
                                'userid' => $qb->createNamedParameter($userid, IQueryBuilder::PARAM_STR),
                                'isgroupshare' => $qb->createNamedParameter(0, IQueryBuilder::PARAM_INT)
                            ]);
                        $req = $qb->execute();
                        $qb = $qb->resetQueryParts();

                        $response = new DataResponse('OK');

                        // SEND NOTIFICATION
                        $manager = \OC::$server->getNotificationManager();
                        $notification = $manager->createNotification();

                        $acceptAction = $notification->createAction();
                        $acceptAction->setLabel('accept')
                            ->setLink('/apps/cospend', 'GET');

                        $declineAction = $notification->createAction();
                        $declineAction->setLabel('decline')
                            ->setLink('/apps/cospend', 'GET');

                        $notification->setApp('cospend')
                            ->setUser($userid)
                            ->setDateTime(new \DateTime())
                            ->setObject('addusershare', $projectid)
                            ->setSubject('add_user_share', [$this->userId, $projectInfo['name']])
                            ->addAction($acceptAction)
                            ->addAction($declineAction)
                            ;

                        $manager->notify($notification);
                    }
                    else {
                        $response = new DataResponse(['message'=>'Already shared with this user'], 400);
                    }
                }
                else {
                    $response = new DataResponse(['message'=>'Impossible to share the project with its owner'], 400);
                }
            }
            else {
                $response = new DataResponse(['message'=>'Access denied'], 400);
            }
        }
        else {
            $response = new DataResponse(['message'=>'No such user'], 400);
        }

        return $response;
    }

    /**
     * @NoAdminRequired
     */
    public function deleteUserShare($projectid, $userid) {
        if ($this->userCanAccessProject($this->userId, $projectid)) {
            // check if user share exists
            $qb = $this->dbconnection->getQueryBuilder();
            $qb->select('userid', 'projectid')
                ->from('cospend_shares', 's')
                ->where(
                    $qb->expr()->eq('isgroupshare', $qb->createNamedParameter(0, IQueryBuilder::PARAM_INT))
                )
                ->andWhere(
                    $qb->expr()->eq('projectid', $qb->createNamedParameter($projectid, IQueryBuilder::PARAM_STR))
                )
                ->andWhere(
                    $qb->expr()->eq('userid', $qb->createNamedParameter($userid, IQueryBuilder::PARAM_STR))
                );
            $req = $qb->execute();
            $dbuserId = null;
            while ($row = $req->fetch()){
                $dbuserId = $row['userid'];
                break;
            }
            $req->closeCursor();
            $qb = $qb->resetQueryParts();

            if ($dbuserId !== null) {
                // delete
                $qb->delete('cospend_shares')
                    ->where(
                        $qb->expr()->eq('projectid', $qb->createNamedParameter($projectid, IQueryBuilder::PARAM_STR))
                    )
                    ->andWhere(
                        $qb->expr()->eq('userid', $qb->createNamedParameter($userid, IQueryBuilder::PARAM_STR))
                    )
                    ->andWhere(
                        $qb->expr()->eq('isgroupshare', $qb->createNamedParameter(0, IQueryBuilder::PARAM_INT))
                    );
                $req = $qb->execute();
                $qb = $qb->resetQueryParts();

                $response = new DataResponse('OK');

                // SEND NOTIFICATION
                $projectInfo = $this->getProjectInfo($projectid);

                $manager = \OC::$server->getNotificationManager();
                $notification = $manager->createNotification();

                $acceptAction = $notification->createAction();
                $acceptAction->setLabel('accept')
                    ->setLink('/apps/cospend', 'GET');

                $declineAction = $notification->createAction();
                $declineAction->setLabel('decline')
                    ->setLink('/apps/cospend', 'GET');

                $notification->setApp('cospend')
                    ->setUser($userid)
                    ->setDateTime(new \DateTime())
                    ->setObject('deleteusershare', $projectid)
                    ->setSubject('delete_user_share', [$this->userId, $projectInfo['name']])
                    ->addAction($acceptAction)
                    ->addAction($declineAction)
                    ;

                $manager->notify($notification);
            }
            else {
                $response = new DataResponse(['message'=>'No such share'], 401);
            }
        }
        else {
            $response = new DataResponse(['message'=>'Access denied'], 403);
        }

        return $response;
    }

    /**
     * @NoAdminRequired
     */
    public function addGroupShare($projectid, $groupid) {
        // check if groupId exists
        $groupIds = [];
        foreach($this->groupManager->search('') as $g) {
            array_push($groupIds, $g->getGID());
        }
        if ($groupid !== '' and in_array($groupid, $groupIds)) {
            if ($this->userCanAccessProject($this->userId, $projectid)) {
                $qb = $this->dbconnection->getQueryBuilder();
                $projectInfo = $this->getProjectInfo($projectid);
                // check if user share exists
                $qb->select('userid', 'projectid')
                    ->from('cospend_shares', 's')
                    ->where(
                        $qb->expr()->eq('isgroupshare', $qb->createNamedParameter(1, IQueryBuilder::PARAM_INT))
                    )
                    ->andWhere(
                        $qb->expr()->eq('projectid', $qb->createNamedParameter($projectid, IQueryBuilder::PARAM_STR))
                    )
                    ->andWhere(
                        $qb->expr()->eq('userid', $qb->createNamedParameter($groupid, IQueryBuilder::PARAM_STR))
                    );
                $req = $qb->execute();
                $dbGroupId = null;
                while ($row = $req->fetch()){
                    $dbGroupId = $row['userid'];
                    break;
                }
                $req->closeCursor();
                $qb = $qb->resetQueryParts();

                if ($dbGroupId === null) {
                    $qb->insert('cospend_shares')
                        ->values([
                            'projectid' => $qb->createNamedParameter($projectid, IQueryBuilder::PARAM_STR),
                            'userid' => $qb->createNamedParameter($groupid, IQueryBuilder::PARAM_STR),
                            'isgroupshare' => $qb->createNamedParameter(1, IQueryBuilder::PARAM_INT)
                        ]);
                    $req = $qb->execute();
                    $qb = $qb->resetQueryParts();

                    $response = new DataResponse('OK');

                    //// SEND NOTIFICATION
                    //$manager = \OC::$server->getNotificationManager();
                    //$notification = $manager->createNotification();

                    //$acceptAction = $notification->createAction();
                    //$acceptAction->setLabel('accept')
                    //    ->setLink('/apps/cospend', 'GET');

                    //$declineAction = $notification->createAction();
                    //$declineAction->setLabel('decline')
                    //    ->setLink('/apps/cospend', 'GET');

                    //$notification->setApp('cospend')
                    //    ->setUser($userid)
                    //    ->setDateTime(new \DateTime())
                    //    ->setObject('addusershare', $projectid)
                    //    ->setSubject('add_user_share', [$this->userId, $projectInfo['name']])
                    //    ->addAction($acceptAction)
                    //    ->addAction($declineAction)
                    //    ;

                    //$manager->notify($notification);
                }
                else {
                    $response = new DataResponse(['message'=>'Already shared with this group'], 400);
                }
            }
            else {
                $response = new DataResponse(['message'=>'Access denied'], 400);
            }
        }
        else {
            $response = new DataResponse(['message'=>'No such group'], 400);
        }

        return $response;
    }

    /**
     * @NoAdminRequired
     */
    public function deleteGroupShare($projectid, $groupid) {
        if ($this->userCanAccessProject($this->userId, $projectid)) {
            // check if group share exists
            $qb = $this->dbconnection->getQueryBuilder();
            $qb->select('userid', 'projectid')
                ->from('cospend_shares', 's')
                ->where(
                    $qb->expr()->eq('isgroupshare', $qb->createNamedParameter(1, IQueryBuilder::PARAM_INT))
                )
                ->andWhere(
                    $qb->expr()->eq('projectid', $qb->createNamedParameter($projectid, IQueryBuilder::PARAM_STR))
                )
                ->andWhere(
                    $qb->expr()->eq('userid', $qb->createNamedParameter($groupid, IQueryBuilder::PARAM_STR))
                );
            $req = $qb->execute();
            $dbGroupId = null;
            while ($row = $req->fetch()){
                $dbGroupId = $row['userid'];
                break;
            }
            $req->closeCursor();
            $qb = $qb->resetQueryParts();

            if ($dbGroupId !== null) {
                // delete
                $qb->delete('cospend_shares')
                    ->where(
                        $qb->expr()->eq('projectid', $qb->createNamedParameter($projectid, IQueryBuilder::PARAM_STR))
                    )
                    ->andWhere(
                        $qb->expr()->eq('userid', $qb->createNamedParameter($groupid, IQueryBuilder::PARAM_STR))
                    )
                    ->andWhere(
                        $qb->expr()->eq('isgroupshare', $qb->createNamedParameter(1, IQueryBuilder::PARAM_INT))
                    );
                $req = $qb->execute();
                $qb = $qb->resetQueryParts();

                $response = new DataResponse('OK');

                //// SEND NOTIFICATION
                //$projectInfo = $this->getProjectInfo($projectid);

                //$manager = \OC::$server->getNotificationManager();
                //$notification = $manager->createNotification();

                //$acceptAction = $notification->createAction();
                //$acceptAction->setLabel('accept')
                //    ->setLink('/apps/cospend', 'GET');

                //$declineAction = $notification->createAction();
                //$declineAction->setLabel('decline')
                //    ->setLink('/apps/cospend', 'GET');

                //$notification->setApp('cospend')
                //    ->setUser($userid)
                //    ->setDateTime(new \DateTime())
                //    ->setObject('deleteusershare', $projectid)
                //    ->setSubject('delete_user_share', [$this->userId, $projectInfo['name']])
                //    ->addAction($acceptAction)
                //    ->addAction($declineAction)
                //    ;

                //$manager->notify($notification);
            }
            else {
                $response = new DataResponse(['message'=>'No such share'], 401);
            }
        }
        else {
            $response = new DataResponse(['message'=>'Access denied'], 403);
        }

        return $response;
    }

    /**
     * @NoAdminRequired
     */
    public function getPublicFileShare($path) {
        $cleanPath = str_replace(array('../', '..\\'), '',  $path);
        $userFolder = \OC::$server->getUserFolder();
        if ($userFolder->nodeExists($cleanPath)) {
            $file = $userFolder->get($cleanPath);
            if ($file->getType() === \OCP\Files\FileInfo::TYPE_FILE) {
                if ($file->isShareable()) {
                    $shares = $this->shareManager->getSharesBy($this->userId,
                        \OCP\Share::SHARE_TYPE_LINK, $file, false, 1, 0);
                    if (count($shares) > 0){
                        foreach($shares as $share){
                            if ($share->getPassword() === null){
                                $token = $share->getToken();
                                break;
                            }
                        }
                    }
                    else {
                        $share = $this->shareManager->newShare();
                        $share->setNode($file);
                        $share->setPermissions(Constants::PERMISSION_READ);
                        $share->setShareType(Share::SHARE_TYPE_LINK);
                        $share->setSharedBy($this->userId);
                        $share = $this->shareManager->createShare($share);
                        $token = $share->getToken();
                    }
                    $response = new DataResponse(['token'=>$token]);
                }
                else {
                    $response = new DataResponse(['message'=>'Access denied'], 403);
                }
            }
            else {
                $response = new DataResponse(['message'=>'Access denied'], 403);
            }
        }
        else {
            $response = new DataResponse(['message'=>'Access denied'], 403);
        }
        return $response;
    }

    /**
     * @NoAdminRequired
     */
    public function exportCsvSettlement($projectid) {
        if ($this->userCanAccessProject($this->userId, $projectid)) {
            // create Cospend directory if needed
            $userFolder = \OC::$server->getUserFolder();
            if (!$userFolder->nodeExists('/Cospend')) {
                $userFolder->newFolder('Cospend');
            }
            if ($userFolder->nodeExists('/Cospend')) {
                $folder = $userFolder->get('/Cospend');
                if ($folder->getType() !== \OCP\Files\FileInfo::TYPE_FOLDER) {
                    $response = new DataResponse(['message'=>'/Cospend is not a folder'], 400);
                    return $response;
                }
                else if (!$folder->isCreatable()) {
                    $response = new DataResponse(['message'=>'/Cospend is not writeable'], 400);
                    return $response;
                }
            }
            else {
                $response = new DataResponse(['message'=>'Impossible to create /Cospend'], 400);
                return $response;
            }

            // create file
            if ($folder->nodeExists($projectid.'-settlement.csv')) {
                $folder->get($projectid.'-settlement.csv')->delete();
            }
            $file = $folder->newFile($projectid.'-settlement.csv');
            $handler = $file->fopen('w');
            fwrite($handler, $this->trans->t('Who pays?').','. $this->trans->t('To whom?').','. $this->trans->t('How much?')."\n");
            $settleResp = $this->getProjectSettlement($projectid);
            if ($settleResp->getStatus() !== 200) {
            }
            $transactions = $settleResp->getData();

            $members = $this->getMembers($projectid);
            $memberIdToName = [];
            foreach ($members as $member) {
                $memberIdToName[$member['id']] = $member['name'];
            }

            foreach ($transactions as $transaction) {
                fwrite($handler, '"'.$memberIdToName[$transaction['from']].'","'.$memberIdToName[$transaction['to']].'",'.floatval($transaction['amount'])."\n");
            }

            fclose($handler);
            $file->touch();
            $response = new DataResponse(['path'=>'/Cospend/'.$projectid.'-settlement.csv']);
            return $response;
        }
        else {
            $response = new DataResponse(
                ['message'=>'You are not allowed to export this project settlement']
                , 403
            );
            return $response;
        }
    }

    /**
     * @NoAdminRequired
     */
    public function exportCsvStatistics($projectid, $dateMin=null, $dateMax=null, $paymentMode=null, $category=null,
                                        $amountMin=null, $amountMax=null) {
        if ($this->userCanAccessProject($this->userId, $projectid)) {
            // create Cospend directory if needed
            $userFolder = \OC::$server->getUserFolder();
            if (!$userFolder->nodeExists('/Cospend')) {
                $userFolder->newFolder('Cospend');
            }
            if ($userFolder->nodeExists('/Cospend')) {
                $folder = $userFolder->get('/Cospend');
                if ($folder->getType() !== \OCP\Files\FileInfo::TYPE_FOLDER) {
                    $response = new DataResponse(['message'=>'/Cospend is not a folder'], 400);
                    return $response;
                }
                else if (!$folder->isCreatable()) {
                    $response = new DataResponse(['message'=>'/Cospend is not writeable'], 400);
                    return $response;
                }
            }
            else {
                $response = new DataResponse(['message'=>'Impossible to create /Cospend'], 400);
                return $response;
            }

            // create file
            if ($folder->nodeExists($projectid.'-stats.csv')) {
                $folder->get($projectid.'-stats.csv')->delete();
            }
            $file = $folder->newFile($projectid.'-stats.csv');
            $handler = $file->fopen('w');
            fwrite($handler, $this->trans->t('Member name').','. $this->trans->t('Paid').','. $this->trans->t('Spent').','. $this->trans->t('Balance')."\n");
            $statsResp = $this->getProjectStatistics($projectid, 'lowername', $dateMin, $dateMax, $paymentMode,
                                                     $category, $amountMin, $amountMax);
            if ($statsResp->getStatus() !== 200) {
            }
            $stats = $statsResp->getData();

            foreach ($stats as $stat) {
                fwrite($handler, '"'.$stat['member']['name'].'",'.floatval($stat['paid']).','.floatval($stat['spent']).','.floatval($stat['balance'])."\n");
            }

            fclose($handler);
            $file->touch();
            $response = new DataResponse(['path'=>'/Cospend/'.$projectid.'-stats.csv']);
            return $response;
        }
        else {
            $response = new DataResponse(
                ['message'=>'You are not allowed to export this project statistics']
                , 403
            );
            return $response;
        }
    }

    /**
     * @NoAdminRequired
     */
    public function exportCsvProject($projectid, $name=null, $uid=null) {
        $userId = $uid;
        if ($this->userId) {
            $userId = $this->userId;
        }

        if ($this->userCanAccessProject($userId, $projectid)) {
            // create Cospend directory if needed
            $userFolder = \OC::$server->getUserFolder($userId);
            if (!$userFolder->nodeExists('/Cospend')) {
                $userFolder->newFolder('Cospend');
            }
            if ($userFolder->nodeExists('/Cospend')) {
                $folder = $userFolder->get('/Cospend');
                if ($folder->getType() !== \OCP\Files\FileInfo::TYPE_FOLDER) {
                    $response = new DataResponse(['message'=>'/Cospend is not a folder'], 400);
                    return $response;
                }
                else if (!$folder->isCreatable()) {
                    $response = new DataResponse(['message'=>'/Cospend is not writeable'], 400);
                    return $response;
                }
            }
            else {
                $response = new DataResponse(['message'=>'Impossible to create /Cospend'], 400);
                return $response;
            }

            // create file
            $filename = $projectid.'.csv';
            if ($name !== null) {
                $filename = $name;
            }
            if ($folder->nodeExists($filename)) {
                $folder->get($filename)->delete();
            }
            $file = $folder->newFile($filename);
            $handler = $file->fopen('w');
            fwrite($handler, "what,amount,date,payer_name,payer_weight,owers\n");
            $members = $this->getMembers($projectid);
            $memberIdToName = [];
            $memberIdToWeight = [];
            foreach ($members as $member) {
                $memberIdToName[$member['id']] = $member['name'];
                $memberIdToWeight[$member['id']] = $member['weight'];
                fwrite($handler, 'deleteMeIfYouWant,1,1970-01-01,"'.$member['name'].'",'.floatval($member['weight']).',"'.$member['name'].'"'."\n");;
            }
            $bills = $this->getBills($projectid);
            foreach ($bills as $bill) {
                $owerNames = [];
                foreach ($bill['owers'] as $ower) {
                    array_push($owerNames, $ower['name']);
                }
                $owersTxt = implode(', ', $owerNames);

                $payer_id = $bill['payer_id'];
                $payer_name = $memberIdToName[$payer_id];
                $payer_weight = $memberIdToWeight[$payer_id];
                fwrite($handler, '"'.$bill['what'].'",'.floatval($bill['amount']).','.$bill['date'].',"'.$payer_name.'",'.floatval($payer_weight).',"'.$owersTxt.'"'."\n");
            }

            fclose($handler);
            $file->touch();
            $response = new DataResponse(['path'=>'/Cospend/'.$filename]);
            return $response;
        }
        else {
            $response = new DataResponse(
                ['message'=>'You are not allowed to export this project']
                , 403
            );
            return $response;
        }
    }

    /**
     * @NoAdminRequired
     */
    public function importCsvProject($path) {
        $cleanPath = str_replace(array('../', '..\\'), '',  $path);
        $userFolder = \OC::$server->getUserFolder();
        if ($userFolder->nodeExists($cleanPath)) {
            $file = $userFolder->get($cleanPath);
            if ($file->getType() === \OCP\Files\FileInfo::TYPE_FILE) {
                if (($handle = $file->fopen('r')) !== false) {
                    $columns = [];
                    $membersWeight = [];
                    $bills = [];
                    $row = 0;
                    while (($data = fgetcsv($handle, 1000, ',')) !== false) {
                        // first line : get column order
                        if ($row === 0) {
                            $nbCol = count($data);
                            if ($nbCol !== 6) {
                                fclose($handle);
                                $response = new DataResponse(['message'=>'Malformed CSV, bad column number'], 400);
                                return $response;
                            }
                            else {
                                for ($c=0; $c < $nbCol; $c++) {
                                    $columns[$data[$c]] = $c;
                                }
                            }
                            if (!array_key_exists('what', $columns) or
                                !array_key_exists('amount', $columns) or
                                !array_key_exists('date', $columns) or
                                !array_key_exists('payer_name', $columns) or
                                !array_key_exists('payer_weight', $columns) or
                                !array_key_exists('owers', $columns)
                            ) {
                                fclose($handle);
                                $response = new DataResponse(['message'=>'Malformed CSV, bad column names'], 400);
                                return $response;
                            }
                        }
                        // normal line : bill
                        else {
                            $what = $data[$columns['what']];
                            $amount = $data[$columns['amount']];
                            $date = $data[$columns['date']];
                            $payer_name = $data[$columns['payer_name']];
                            $payer_weight = $data[$columns['payer_weight']];
                            $owers = $data[$columns['owers']];
                            $paymentmode = null;
                            if (array_key_exists('paymentmode', $columns)) {
                                $paymentmode = $data[$columns['paymentmode']];
                            }
                            $categoryid = null;
                            if (array_key_exists('categoryid', $columns)) {
                                $categoryid = $data[$columns['categoryid']];
                            }

                            // manage members
                            if (is_numeric($payer_weight)) {
                                $membersWeight[$payer_name] = floatval($payer_weight);
                            }
                            else {
                                fclose($handle);
                                $response = new DataResponse(['message'=>'Malformed CSV, bad payer weight on line '.$row], 400);
                                return $response;
                            }
                            if (strlen($owers) === 0) {
                                fclose($handle);
                                $response = new DataResponse(['message'=>'Malformed CSV, bad owers on line '.$row], 400);
                                return $response;
                            }
                            $owersArray = explode(', ', $owers);
                            foreach ($owersArray as $ower) {
                                if (strlen($ower) === 0) {
                                    fclose($handle);
                                    $response = new DataResponse(['message'=>'Malformed CSV, bad owers on line '.$row], 400);
                                    return $response;
                                }
                                if (!array_key_exists($ower, $membersWeight)) {
                                    $membersWeight[$ower] = 1.0;
                                }
                            }
                            if (!is_numeric($amount)) {
                                fclose($handle);
                                $response = new DataResponse(['message'=>'Malformed CSV, bad amount on line '.$row], 400);
                                return $response;
                            }
                            array_push($bills,
                                [
                                    'what'=>$what,
                                    'date'=>$date,
                                    'amount'=>$amount,
                                    'payer_name'=>$payer_name,
                                    'owers'=>$owersArray,
                                    'paymentmode'=>$paymentmode,
                                    'categoryid'=>$categoryid
                                ]
                            );
                        }
                        $row++;
                    }
                    fclose($handle);

                    $memberNameToId = [];

                    // add project
                    $user = $this->userManager->get($this->userId);
                    $userEmail = $user->getEMailAddress();
                    $projectid = str_replace('.csv', '', $file->getName());
                    $projectName = $projectid;
                    $projResult = $this->createProject($projectName, $projectid, '', $userEmail, $this->userId);
                    if ($projResult->getStatus() !== 200) {
                        $response = new DataResponse('Error in project creation '.$projResult->getData()['message'], 400);
                        return $response;
                    }
                    // add members
                    foreach ($membersWeight as $memberName => $weight) {
                        $addMemberResult =  $this->addMember($projectid, $memberName, $weight);
                        if ($addMemberResult->getStatus() !== 200) {
                            $this->deleteProject($projectid);
                            $response = new DataResponse(['message'=>'Error when adding member '.$memberName], 400);
                            return $response;
                        }
                        $data = $addMemberResult->getData();
                        $memberId = $data;

                        $memberNameToId[$memberName] = $memberId;
                    }
                    // add bills
                    foreach ($bills as $bill) {
                        $payerId = $memberNameToId[$bill['payer_name']];
                        $owerIds = [];
                        foreach ($bill['owers'] as $owerName) {
                            array_push($owerIds, $memberNameToId[$owerName]);
                        }
                        $owerIdsStr = implode(',', $owerIds);
                        $addBillResult = $this->addBill($projectid, $bill['date'], $bill['what'], $payerId, $owerIdsStr, $bill['amount'], 'n', $bill['paymentmode'], $bill['categoryid']);
                        if ($addBillResult->getStatus() !== 200) {
                            $this->deleteProject($projectid);
                            $response = new DataResponse(['message'=>'Error when adding bill '.$bill['what']], 400);
                            return $response;
                        }
                    }
                    $response = new DataResponse($projectid);
                }
                else {
                    $response = new DataResponse(['message'=>'Access denied'], 403);
                }
            }
            else {
                $response = new DataResponse(['message'=>'Access denied'], 403);
            }
        }
        else {
            $response = new DataResponse(['message'=>'Access denied'], 403);
        }

        return $response;

    }

       /**
     * @NoAdminRequired
     */
    public function importSWProject($path) {
        $cleanPath = str_replace(array('../', '..\\'), '',  $path);
        $userFolder = \OC::$server->getUserFolder();
        if ($userFolder->nodeExists($cleanPath)) {
            $file = $userFolder->get($cleanPath);
            if ($file->getType() === \OCP\Files\FileInfo::TYPE_FILE) {
                if (($handle = $file->fopen('r')) !== false) {
                    $columns = [];
                    $membersWeight = [];
                    $bills = [];
                    $owersArray = [];
                    $row = 0;
                    while (($data = fgetcsv($handle, 1000, ',')) !== false) {
                        $owersList = [];
                        $payer_name = '';
                        // first line : get column order
                        if ($row === 0) {
                            $nbCol = count($data);
                            for ($c=0; $c < $nbCol; $c++) {
                                $columns[$data[$c]] = $c;
                            }
                            if (!array_key_exists('Date', $columns) or
                                !array_key_exists('Description', $columns) or
                                !array_key_exists('Category', $columns) or
                                !array_key_exists('Cost', $columns) or
                                !array_key_exists('Currency', $columns)
                            ) {
                                fclose($handle);
                                $response = new DataResponse(['message'=>'Malformed CSV, bad column names'], 400);
                                return $response;
                            }
                            // manage members
                            $m=0;
                            for ($c=5; $c < $nbCol; $c++){
                                $owersArray[$m] = $data[$c];
                                $m++;
                            }
                            foreach ($owersArray as $ower) {
                                if (strlen($ower) === 0) {
                                    fclose($handle);
                                    $response = new DataResponse(['message'=>'Malformed CSV, cannot have an empty ower'], 400);
                                    return $response;
                                }
                                if (!array_key_exists($ower, $membersWeight)) {
                                    $membersWeight[$ower] = 1.0;
                                }
                            }
                        } elseif (!isset($data[$columns['Date']]) || empty($data[$columns['Date']])) {
                            // skip empty lines
                        } elseif (isset($data[$columns['Description']]) && $data[$columns['Description']] === 'Total balance') {
                            // skip the total lines
                        }
                        // normal line : bill
                        else {
                            $what = $data[$columns['Description']];
                            $amount = $data[$columns['Cost']];
                            $date = $data[$columns['Date']];
                            $l = 0;
                            for ($c=5; $c < $nbCol; $c++){
                                if (max($data[$c], 0) !== 0){
                                    $payer_name = $owersArray[$c-5];
                                }
                                if ($data[$c] === $amount){
                                    continue;
                                } elseif ($data[$c] === -$amount){
                                    $owersList = [];
                                    $owersList[$l++] = $owersArray[$c-5];
                                    break;
                                } else {
                                    $owersList[$l++] = $owersArray[$c-5];
                                };
                            }
                            if (!isset($payer_name) || empty($payer_name)) {
                                $response = new DataResponse(['message'=>'Malformed CSV, no payer in row: '.$row], 400);
                                return $response;
                            }
                            $payer_weight = 1;

                            if (!is_numeric($amount)) {
                                fclose($handle);
                                $response = new DataResponse(['message'=>'Malformed CSV, bad amount on line '.$row], 400);
                                return $response;
                            }
                            array_push($bills,
                                [
                                    'what'=>$what,
                                    'date'=>$date,
                                    'amount'=>$amount,
                                    'payer_name'=>$payer_name,
                                    'owers'=>$owersList,
                                ]
                            );
                        }
                        $row++;
                    }
                    fclose($handle);

                    $memberNameToId = [];

                    // add project
                    $user = $this->userManager->get($this->userId);
                    $userEmail = $user->getEMailAddress();
                    $projectid = str_replace('.csv', '', $file->getName());
                    $projectName = $projectid;
                    $projResult = $this->createProject($projectName, $projectid, '', $userEmail, $this->userId);
                    if ($projResult->getStatus() !== 200) {
                        $response = new DataResponse('Error in project creation '.$projResult->getData()['message'], 400);
                        return $response;
                    }
                    // add members
                    foreach ($membersWeight as $memberName => $weight) {
                        $addMemberResult =  $this->addMember($projectid, $memberName, $weight);
                        if ($addMemberResult->getStatus() !== 200) {
                            $this->deleteProject($projectid);
                            $response = new DataResponse(['message'=>'Error when adding member '.$memberName], 400);
                            return $response;
                        }
                        $data = $addMemberResult->getData();
                        $memberId = $data;

                        $memberNameToId[$memberName] = $memberId;
                    }
                    // add bills
                    foreach ($bills as $bill) {
                        $payerId = $memberNameToId[$bill['payer_name']];
                        $owerIds = [];
                        foreach ($bill['owers'] as $owerName) {
                            array_push($owerIds, $memberNameToId[$owerName]);
                        }
                        $owerIdsStr = implode(',', $owerIds);
                        $addBillResult = $this->addBill($projectid, $bill['date'], $bill['what'], $payerId, $owerIdsStr, $bill['amount'], 'n');
                        if ($addBillResult->getStatus() !== 200) {
                            $this->deleteProject($projectid);
                            $response = new DataResponse(['message'=>'Error when adding bill '.$bill['what']], 400);
                            return $response;
                        }
                    }
                    $response = new DataResponse($projectid);
                }
                else {
                    $response = new DataResponse(['message'=>'Access denied'], 403);
                }
            }
            else {
                $response = new DataResponse(['message'=>'Access denied'], 403);
            }
        }
        else {
            $response = new DataResponse(['message'=>'Access denied'], 403);
        }

        return $response;

    }

    private function autoSettlement($projectid) {
        $settleResp = $this->getProjectSettlement($projectid);
        if ($settleResp->getStatus() !== 200) {
            $response = new DataResponse(['message'=>'Error when getting project settlement transactions'], 403);
            return $response;
        }
        $transactions = $settleResp->getData();

        $members = $this->getMembers($projectid);
        $memberIdToName = [];
        foreach ($members as $member) {
            $memberIdToName[$member['id']] = $member['name'];
        }

        $now = new \DateTime();
        $date = $now->format('Y-m-d');

        foreach ($transactions as $transaction) {
            $fromId = $transaction['from'];
            $toId = $transaction['to'];
            $amount = floatval($transaction['amount']);
            $billTitle = $memberIdToName[$fromId].' → '.$memberIdToName[$toId];
            $addBillResult = $this->addBill($projectid, $date, $billTitle, $fromId, $toId, $amount, 'n');
            if ($addBillResult->getStatus() !== 200) {
                $response = new DataResponse(['message'=>'Error when addind a bill'], 400);
                return $response;
            }
        }
        $response = new DataResponse('OK');
        return $response;
    }

    /**
     * daily check of repeated bills
     */
    public function cronRepeatBills() {
        $now = new \DateTime();
        // get bills whith repetition flag
        $qb = $this->dbconnection->getQueryBuilder();
        $qb->select('id', 'projectid', 'what', 'date', 'amount', 'payerid', 'repeat')
           ->from('cospend_bills', 'b')
           ->where(
               $qb->expr()->neq('repeat', $qb->createNamedParameter('n', IQueryBuilder::PARAM_STR))
           );
        $req = $qb->execute();
        $bills = [];
        while ($row = $req->fetch()){
            $id = $row['id'];
            $what = $row['what'];
            $repeat = $row['repeat'];
            $date = $row['date'];
            $projectid = $row['projectid'];
            array_push($bills, [
                'id' => $id,
                'what' => $what,
                'repeat' => $repeat,
                'date' => $date,
                'projectid' => $projectid
            ]);
        }
        $req->closeCursor();
        $qb = $qb->resetQueryParts();

        foreach ($bills as $bill) {
            $billDate = new \Datetime($bill['date']);
            // does the bill need to be repeated now ?

            // daily repeat : at least one day of difference
            if ($bill['repeat'] === 'd' &&
                $now->diff($billDate)->days >= 1
            ) {
                $this->repeatBill($bill['projectid'], $bill['id'], $now);
            }
            // weekly repeat : exactly 7 days of difference
            else if ($bill['repeat'] === 'w' &&
                $now->diff($billDate)->days === 7
            ) {
                $this->repeatBill($bill['projectid'], $bill['id'], $now);
            }
            // monthly repeat : more then 27 days of difference, same day of month
            else if ($bill['repeat'] === 'm' &&
                $now->diff($billDate)->days > 27 &&
                $now->format('d') === $billDate->format('d')
            ) {
                $this->repeatBill($bill['projectid'], $bill['id'], $now);
            }
            // yearly repeat : more than 350 days of difference, same month, same day of month
            else if ($bill['repeat'] === 'y' &&
                $now->diff($billDate)->days > 350 &&
                $now->format('d') === $billDate->format('d') &&
                $now->format('m') === $billDate->format('m')
            ) {
                $this->repeatBill($bill['projectid'], $bill['id'], $now);
            }
        }
    }

    /**
     * duplicate the bill today and give it the repeat flag
     * remove the repeat flag on original bill
     */
    private function repeatBill($projectid, $billid, $datetime) {
        $bill = $this->getBill($projectid, $billid);

        $owerIds = [];
        foreach ($bill['owers'] as $ower) {
            array_push($owerIds, $ower['id']);
        }
        $owerIdsStr = implode(',', $owerIds);

        $this->addBill($projectid, $datetime->format('Y-m-d'), $bill['what'], $bill['payer_id'], $owerIdsStr, $bill['amount'], $bill['repeat'], $bill['paymentmode'], $bill['categoryid']);

        // now we can remove repeat flag on original bill
        $this->editBill($projectid, $billid, $bill['date'], $bill['what'], $bill['payer_id'], null, $bill['amount'], 'n');
    }
<<<<<<< HEAD
=======

    /**
     * Used by MoneyBuster to check if weblogin is valid
     * @NoAdminRequired
     * @NoCSRFRequired
     */
    public function apiPing() {
        $response = new DataResponse(
            [$this->userId]
        );
        $csp = new ContentSecurityPolicy();
        $csp->addAllowedImageDomain('*')
            ->addAllowedMediaDomain('*')
            ->addAllowedConnectDomain('*');
        $response->setContentSecurityPolicy($csp);
        return $response;
    }

    /**
     * auto export
     * triggered by NC cron job
     *
     * export projects
     */
    public function cronAutoExport() {
        date_default_timezone_set('UTC');
        $userNames = [];

        // last day
        $now = new \DateTime();
        $y = $now->format('Y');
        $m = $now->format('m');
        $d = $now->format('d');
        $timestamp = $now->getTimestamp();

        // get begining of today
        $dateMaxDay = new \DateTime($y.'-'.$m.'-'.$d);
        $maxDayTimestamp = $dateMaxDay->getTimestamp();
        $minDayTimestamp = $maxDayTimestamp - 24*60*60;

        $dateMaxDay->modify('-1 day');
        $dailySuffix = '_'.$this->trans->t('daily').'_'.$dateMaxDay->format('Y-m-d');

        // last week
        $now = new \DateTime();
        while (intval($now->format('N')) !== 1) {
            $now->modify('-1 day');
        }
        $y = $now->format('Y');
        $m = $now->format('m');
        $d = $now->format('d');
        $dateWeekMax = new \DateTime($y.'-'.$m.'-'.$d);
        $maxWeekTimestamp = $dateWeekMax->getTimestamp();
        $minWeekTimestamp = $maxWeekTimestamp - 7*24*60*60;
        $dateWeekMin = new \DateTime($y.'-'.$m.'-'.$d);
        $dateWeekMin->modify('-7 day');
        $weeklySuffix = '_'.$this->trans->t('weekly').'_'.$dateWeekMin->format('Y-m-d');

        // last month
        $now = new \DateTime();
        while (intval($now->format('d')) !== 1) {
            $now->modify('-1 day');
        }
        $y = $now->format('Y');
        $m = $now->format('m');
        $d = $now->format('d');
        $dateMonthMax = new \DateTime($y.'-'.$m.'-'.$d);
        $maxMonthTimestamp = $dateMonthMax->getTimestamp();
        $now->modify('-1 day');
        while (intval($now->format('d')) !== 1) {
            $now->modify('-1 day');
        }
        $y = intval($now->format('Y'));
        $m = intval($now->format('m'));
        $d = intval($now->format('d'));
        $dateMonthMin = new \DateTime($y.'-'.$m.'-'.$d);
        $minMonthTimestamp = $dateMonthMin->getTimestamp();
        $monthlySuffix = '_'.$this->trans->t('monthly').'_'.$dateMonthMin->format('Y-m');

        $weekFilterArray = array();
        $weekFilterArray['tsmin'] = $minWeekTimestamp;
        $weekFilterArray['tsmax'] = $maxWeekTimestamp;
        $dayFilterArray = array();
        $dayFilterArray['tsmin'] = $minDayTimestamp;
        $dayFilterArray['tsmax'] = $maxDayTimestamp;
        $monthFilterArray = array();
        $monthFilterArray['tsmin'] = $minMonthTimestamp;
        $monthFilterArray['tsmax'] = $maxMonthTimestamp;

        $qb = $this->dbconnection->getQueryBuilder();

        foreach ($this->userManager->search('') as $u) {
            $uid = $u->getUID();

            $qb->select('p.id', 'p.name', 'p.autoexport')
            ->from('cospend_projects', 'p')
            ->where(
                $qb->expr()->eq('userid', $qb->createNamedParameter($uid, IQueryBuilder::PARAM_STR))
            )
            ->andWhere(
                $qb->expr()->neq('p.autoexport', $qb->createNamedParameter('n', IQueryBuilder::PARAM_STR))
            );
            $req = $qb->execute();

            $dbProjectId = null;
            $dbPassword = null;
            while ($row = $req->fetch()) {
                $dbProjectId = $row['id'];
                $dbName  = $row['name'];
                $autoexport = $row['autoexport'];

                $suffix = $dailySuffix;
                if ($autoexport === 'w') {
                    $suffix = $weeklySuffix;
                }
                else if ($autoexport === 'm') {
                    $suffix = $monthlySuffix;
                }
                // check if file already exists
                $exportName = $dbProjectId.$suffix.'.csv';

                $userFolder = \OC::$server->getUserFolder($uid);
                if (! $userFolder->nodeExists('/Cospend/'.$exportName)) {
                    error_log('export '.$exportName.' for user '.$uid);
                    $this->exportCsvProject($dbProjectId, $exportName, $uid);
                }
            }
            $req->closeCursor();
            $qb = $qb->resetQueryParts();
        }
    }

>>>>>>> 1f222dfe
}<|MERGE_RESOLUTION|>--- conflicted
+++ resolved
@@ -3493,139 +3493,4 @@
         // now we can remove repeat flag on original bill
         $this->editBill($projectid, $billid, $bill['date'], $bill['what'], $bill['payer_id'], null, $bill['amount'], 'n');
     }
-<<<<<<< HEAD
-=======
-
-    /**
-     * Used by MoneyBuster to check if weblogin is valid
-     * @NoAdminRequired
-     * @NoCSRFRequired
-     */
-    public function apiPing() {
-        $response = new DataResponse(
-            [$this->userId]
-        );
-        $csp = new ContentSecurityPolicy();
-        $csp->addAllowedImageDomain('*')
-            ->addAllowedMediaDomain('*')
-            ->addAllowedConnectDomain('*');
-        $response->setContentSecurityPolicy($csp);
-        return $response;
-    }
-
-    /**
-     * auto export
-     * triggered by NC cron job
-     *
-     * export projects
-     */
-    public function cronAutoExport() {
-        date_default_timezone_set('UTC');
-        $userNames = [];
-
-        // last day
-        $now = new \DateTime();
-        $y = $now->format('Y');
-        $m = $now->format('m');
-        $d = $now->format('d');
-        $timestamp = $now->getTimestamp();
-
-        // get begining of today
-        $dateMaxDay = new \DateTime($y.'-'.$m.'-'.$d);
-        $maxDayTimestamp = $dateMaxDay->getTimestamp();
-        $minDayTimestamp = $maxDayTimestamp - 24*60*60;
-
-        $dateMaxDay->modify('-1 day');
-        $dailySuffix = '_'.$this->trans->t('daily').'_'.$dateMaxDay->format('Y-m-d');
-
-        // last week
-        $now = new \DateTime();
-        while (intval($now->format('N')) !== 1) {
-            $now->modify('-1 day');
-        }
-        $y = $now->format('Y');
-        $m = $now->format('m');
-        $d = $now->format('d');
-        $dateWeekMax = new \DateTime($y.'-'.$m.'-'.$d);
-        $maxWeekTimestamp = $dateWeekMax->getTimestamp();
-        $minWeekTimestamp = $maxWeekTimestamp - 7*24*60*60;
-        $dateWeekMin = new \DateTime($y.'-'.$m.'-'.$d);
-        $dateWeekMin->modify('-7 day');
-        $weeklySuffix = '_'.$this->trans->t('weekly').'_'.$dateWeekMin->format('Y-m-d');
-
-        // last month
-        $now = new \DateTime();
-        while (intval($now->format('d')) !== 1) {
-            $now->modify('-1 day');
-        }
-        $y = $now->format('Y');
-        $m = $now->format('m');
-        $d = $now->format('d');
-        $dateMonthMax = new \DateTime($y.'-'.$m.'-'.$d);
-        $maxMonthTimestamp = $dateMonthMax->getTimestamp();
-        $now->modify('-1 day');
-        while (intval($now->format('d')) !== 1) {
-            $now->modify('-1 day');
-        }
-        $y = intval($now->format('Y'));
-        $m = intval($now->format('m'));
-        $d = intval($now->format('d'));
-        $dateMonthMin = new \DateTime($y.'-'.$m.'-'.$d);
-        $minMonthTimestamp = $dateMonthMin->getTimestamp();
-        $monthlySuffix = '_'.$this->trans->t('monthly').'_'.$dateMonthMin->format('Y-m');
-
-        $weekFilterArray = array();
-        $weekFilterArray['tsmin'] = $minWeekTimestamp;
-        $weekFilterArray['tsmax'] = $maxWeekTimestamp;
-        $dayFilterArray = array();
-        $dayFilterArray['tsmin'] = $minDayTimestamp;
-        $dayFilterArray['tsmax'] = $maxDayTimestamp;
-        $monthFilterArray = array();
-        $monthFilterArray['tsmin'] = $minMonthTimestamp;
-        $monthFilterArray['tsmax'] = $maxMonthTimestamp;
-
-        $qb = $this->dbconnection->getQueryBuilder();
-
-        foreach ($this->userManager->search('') as $u) {
-            $uid = $u->getUID();
-
-            $qb->select('p.id', 'p.name', 'p.autoexport')
-            ->from('cospend_projects', 'p')
-            ->where(
-                $qb->expr()->eq('userid', $qb->createNamedParameter($uid, IQueryBuilder::PARAM_STR))
-            )
-            ->andWhere(
-                $qb->expr()->neq('p.autoexport', $qb->createNamedParameter('n', IQueryBuilder::PARAM_STR))
-            );
-            $req = $qb->execute();
-
-            $dbProjectId = null;
-            $dbPassword = null;
-            while ($row = $req->fetch()) {
-                $dbProjectId = $row['id'];
-                $dbName  = $row['name'];
-                $autoexport = $row['autoexport'];
-
-                $suffix = $dailySuffix;
-                if ($autoexport === 'w') {
-                    $suffix = $weeklySuffix;
-                }
-                else if ($autoexport === 'm') {
-                    $suffix = $monthlySuffix;
-                }
-                // check if file already exists
-                $exportName = $dbProjectId.$suffix.'.csv';
-
-                $userFolder = \OC::$server->getUserFolder($uid);
-                if (! $userFolder->nodeExists('/Cospend/'.$exportName)) {
-                    error_log('export '.$exportName.' for user '.$uid);
-                    $this->exportCsvProject($dbProjectId, $exportName, $uid);
-                }
-            }
-            $req->closeCursor();
-            $qb = $qb->resetQueryParts();
-        }
-    }
-
->>>>>>> 1f222dfe
 }